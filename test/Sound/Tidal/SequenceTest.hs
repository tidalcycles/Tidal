{-# LANGUAGE OverloadedStrings #-}

module Sound.Tidal.SequenceTest where

import           Test.Microspec          (MTestable (describe), Microspec,
                                          Property, it, shouldBe)
import           TestUtils               (stripSequenceMetadata)

import           Prelude                 hiding ((*>), (<*))

import           Sound.Tidal.Sequence
import           Sound.Tidal.Signal.Base (queryArc)
import           Sound.Tidal.Types       (ArcF (Arc), Direction (In, Out),
                                          Event (Event), Metadata (Metadata),
                                          Sequence (Atom, Cat), Signal,
                                          Strategy (Centre, Expand), Time)

shouldMatch :: (Eq a, Show a) => Sequence a -> Sequence a -> Property
shouldMatch seq1 seq2 = shouldBe (stripSequenceMetadata seq1) (stripSequenceMetadata seq2)

tAtom :: Time -> Time -> Time -> Maybe a -> Sequence a
tAtom = Atom mempty

a :: Time -> Time -> Time -> Maybe a -> Sequence a
a = Atom mempty

metaless :: (Eq (p a), Show (p a), Pattern p) => p a -> p a -> Property
metaless x y = (stripMetadata x) `shouldBe` (stripMetadata y)

run :: Microspec ()
run =
  describe "Sound.Tidal.Sequence" $ do
    describe "pairAligned" $ do
      it "Aligns pairs of events" $ do
        (pairAligned In ("10 20", "1 2") :: Sequence (Int, Int))
<<<<<<< HEAD
          `metaless`
=======
          `shouldMatch`
>>>>>>> fcc4c5d5
          Cat [step 1 (10,1), step 1 (20,2)]
    describe "pairAlign" $ do
      it "Can centre two sequences, paired into structure of the first one." $ do
        (pairAlign Centre In "10" "1 2")
<<<<<<< HEAD
          `metaless`
          (Cat [a 0.5 0 0 Nothing,
                a 0.5 0 0.5 $ Just (10,1),
                a 0.5 0.5 0 $ Just (10,2),
                a 0.5 0 0 Nothing
=======
          `shouldMatch`
          (Cat [tAtom 0.5 0 0 Nothing,
                tAtom 0.5 0 0.5 $ Just (10,1),
                tAtom 0.5 0.5 0 $ Just (10,2),
                tAtom 0.5 0 0 Nothing
>>>>>>> fcc4c5d5
               ] :: Sequence (Int,Int))
    describe "alignF" $ do
      it "Can align and combine two sequences by expansion and addition" $ do
        ((alignF Expand In (+) "0 1 2" "10 20") :: Sequence Int)
<<<<<<< HEAD
          `metaless`
          (Cat [a 1 0 0 $ Just 10, a 0.5 0 0.5 $ Just 11, a 0.5 0.5 0 $ Just 21,
                a 1 0 0 $ Just 22])
      it "Can align and combine subsequences by expansion and addition with subsequence" $ do
        ((alignF Expand In (+) "0 [1 2] 3" "10 20") :: Sequence Int)
          `metaless`
          (Cat [a 1 0 0 $ Just 10, a 0.5 0 0 $ Just 11, a 0.5 0 0 $ Just 22,
                a 1 0 0 $ Just 23])
      it "Can align and combine subsequences by Expansion and addition with subsequences on both sides" $ do
        ((alignF Expand In (+) "0 [1 2] 3" "10 [20 30]") :: Sequence Int)
          `metaless`
          (Cat [a 1 0 0 $ Just 10, a 0.5 0 0 $ Just 11, a 0.5 0 0 $ Just 22,
                a 0.25 0 0.75 $ Just 23, a 0.75 0.25 0 $ Just 33])
    describe "beatMode" $ do
      it "Can turn a sequence into a signal" $ do
        (queryArc (stripMetadata (seqToSignal' ( alignF Centre Out (+) ("10 20 30") ("1 2")) :: Signal Int)) (Arc 0 1))
=======
          `shouldMatch`
          (Cat [tAtom 1 0 0 $ Just 10, tAtom 0.5 0 0.5 $ Just 11, tAtom 0.5 0.5 0 $ Just 21,
                tAtom 1 0 0 $ Just 22])
      it "Can align and combine subsequences by Expansion and addition" $ do
        ((alignF Expand In (+) "0 [1 2] 3" "10 20") :: Sequence Int)
          `shouldMatch`
          (Cat [tAtom 1 0 0 $ Just 10, tAtom 0.5 0 0 $ Just 11, tAtom 0.5 0 0 $ Just 22,
                tAtom 1 0 0 $ Just 23])
      it "Can align and combine subsequences by Expansion and addition" $ do
        ((alignF Expand In (+) "0 [1 2] 3" "10 [20 30]") :: Sequence Int)
          `shouldMatch`
          (Cat [tAtom 1 0 0 $ Just 10, tAtom 0.5 0 0 $ Just 11, tAtom 0.5 0 0 $ Just 22,
                tAtom 0.25 0 0.75 $ Just 23, tAtom 0.75 0.25 0 $ Just 33])
    describe "beatMode" $ do
      it "Can turn a sequence into a signal" $ do
        (queryArc ((seqToSignal' (stripSequenceMetadata $ alignF Centre Out (+) ("10 20 30") ("1 2")) :: Signal Int)) (Arc 0 1))
>>>>>>> fcc4c5d5
          `shouldBe`
          [Event mempty (Just $ Arc (1/6) (1/2)) (Arc (1/6) (1/3)) 11,
           Event mempty (Just $ Arc (1/6) (1/2)) (Arc (1/3) (1/2)) 21,
           Event mempty (Just $ Arc (1/2) (5/6)) (Arc (1/2) (2/3)) 22,
           Event mempty (Just $ Arc (1/2) (5/6)) (Arc (2/3) (5/6)) 32
          ]
      it "Can convert half an event" $ do
        compareP (Arc 0 1)
          (beatMode 0.5 $ Atom mempty 0.5 0 0.5 (Just 'a'))
          (_slow 2 $ pure 'a')
<|MERGE_RESOLUTION|>--- conflicted
+++ resolved
@@ -33,33 +33,20 @@
     describe "pairAligned" $ do
       it "Aligns pairs of events" $ do
         (pairAligned In ("10 20", "1 2") :: Sequence (Int, Int))
-<<<<<<< HEAD
           `metaless`
-=======
-          `shouldMatch`
->>>>>>> fcc4c5d5
           Cat [step 1 (10,1), step 1 (20,2)]
     describe "pairAlign" $ do
       it "Can centre two sequences, paired into structure of the first one." $ do
         (pairAlign Centre In "10" "1 2")
-<<<<<<< HEAD
           `metaless`
           (Cat [a 0.5 0 0 Nothing,
                 a 0.5 0 0.5 $ Just (10,1),
                 a 0.5 0.5 0 $ Just (10,2),
                 a 0.5 0 0 Nothing
-=======
-          `shouldMatch`
-          (Cat [tAtom 0.5 0 0 Nothing,
-                tAtom 0.5 0 0.5 $ Just (10,1),
-                tAtom 0.5 0.5 0 $ Just (10,2),
-                tAtom 0.5 0 0 Nothing
->>>>>>> fcc4c5d5
                ] :: Sequence (Int,Int))
     describe "alignF" $ do
       it "Can align and combine two sequences by expansion and addition" $ do
         ((alignF Expand In (+) "0 1 2" "10 20") :: Sequence Int)
-<<<<<<< HEAD
           `metaless`
           (Cat [a 1 0 0 $ Just 10, a 0.5 0 0.5 $ Just 11, a 0.5 0.5 0 $ Just 21,
                 a 1 0 0 $ Just 22])
@@ -76,24 +63,6 @@
     describe "beatMode" $ do
       it "Can turn a sequence into a signal" $ do
         (queryArc (stripMetadata (seqToSignal' ( alignF Centre Out (+) ("10 20 30") ("1 2")) :: Signal Int)) (Arc 0 1))
-=======
-          `shouldMatch`
-          (Cat [tAtom 1 0 0 $ Just 10, tAtom 0.5 0 0.5 $ Just 11, tAtom 0.5 0.5 0 $ Just 21,
-                tAtom 1 0 0 $ Just 22])
-      it "Can align and combine subsequences by Expansion and addition" $ do
-        ((alignF Expand In (+) "0 [1 2] 3" "10 20") :: Sequence Int)
-          `shouldMatch`
-          (Cat [tAtom 1 0 0 $ Just 10, tAtom 0.5 0 0 $ Just 11, tAtom 0.5 0 0 $ Just 22,
-                tAtom 1 0 0 $ Just 23])
-      it "Can align and combine subsequences by Expansion and addition" $ do
-        ((alignF Expand In (+) "0 [1 2] 3" "10 [20 30]") :: Sequence Int)
-          `shouldMatch`
-          (Cat [tAtom 1 0 0 $ Just 10, tAtom 0.5 0 0 $ Just 11, tAtom 0.5 0 0 $ Just 22,
-                tAtom 0.25 0 0.75 $ Just 23, tAtom 0.75 0.25 0 $ Just 33])
-    describe "beatMode" $ do
-      it "Can turn a sequence into a signal" $ do
-        (queryArc ((seqToSignal' (stripSequenceMetadata $ alignF Centre Out (+) ("10 20 30") ("1 2")) :: Signal Int)) (Arc 0 1))
->>>>>>> fcc4c5d5
           `shouldBe`
           [Event mempty (Just $ Arc (1/6) (1/2)) (Arc (1/6) (1/3)) 11,
            Event mempty (Just $ Arc (1/6) (1/2)) (Arc (1/3) (1/2)) 21,
