{-# LANGUAGE OverloadedStrings #-}

module Sound.Tidal.SignalBaseTest where

import           Test.Microspec              (MTestable (describe), Microspec,
                                              Testable (property), it, shouldBe,
                                              (===))
import           TestUtils                   (compareP, comparePD,
                                              stripMetadata, toEvent)

import           Prelude                     hiding ((*>), (<*))

import           Data.List                   (sort)
import           Data.Ratio                  ((%))

import           Sound.Tidal.Compose         (struct, (|+), (|=|))
import           Sound.Tidal.Params          (n, s)
import           Sound.Tidal.ParseBP         (parseBP_E)
<<<<<<< HEAD
import           Sound.Tidal.Pattern         (_slow, append, atom, cat, early,
                                              euclid, euclidFull, euclidInv,
                                              every, fast, fastCat,
                                              filterValues, late, ply, press,
                                              pressBy, range, rev, run, silence,
                                              slow, stack, stripMetadata,
                                              timeCat, (*>), (<*), (<~), (~>))
import           Sound.Tidal.Signal.Base
import           Sound.Tidal.Signal.Random   (irand)
import           Sound.Tidal.Signal.Waveform (saw, tri)
import           Sound.Tidal.Types
=======
import           Sound.Tidal.Pattern         (Pattern (atom, filterValues, rev, silence, stack, timeCat, (*>), (<*)),
                                              _slow, append, cat, early, euclid,
                                              euclidFull, euclidInv, every,
                                              fast, fastCat, late, ply, press,
                                              pressBy, range, run, slow,
                                              superimpose, (<~))
import           Sound.Tidal.Signal.Base
import           Sound.Tidal.Signal.Random   (irand)
import           Sound.Tidal.Signal.Waveform (saw, sine, tri)
import           Sound.Tidal.Types           (ArcF (Arc), Event (Event),
                                              Metadata (Metadata), Note,
                                              Signal (query), State (State),
                                              Time, Value (VF))
>>>>>>> fcc4c5d5

import qualified Data.Map.Strict             as Map

run :: Microspec ()
run =
  describe "Sound.Tidal.Signal.Base" $ do
    describe "atom" $ do
      it "fills a whole cycle" $ do
        property $ queryArc (atom 0) (Arc 0 1) === [(Event mempty (Just $ Arc 0 1) (Arc 0 1) (0 :: Int))]
      it "returns the active of an atom that you ask for, preserving the whole" $ do
        property $ queryArc (atom 0) (Arc 0.25 0.75) === [(Event mempty (Just $ Arc 0 1) (Arc 0.25 0.75) (0 :: Int))]
      it "gives correct fragments when you go over cycle boundaries" $ do
        property $ queryArc (atom 0) (Arc 0.25 1.25) ===
          [ (Event mempty (Just $ Arc 0 1) (Arc 0.25 1) (0 :: Int)),
            (Event mempty (Just $ Arc 1 2) (Arc 1 1.25) 0)
          ]
      it "works with zero-length queries" $ do
        it "0" $
          queryArc (atom "a") (Arc 0 0)
            `shouldBe` fmap toEvent [(((0,1), (0,0)), "a" :: String)]
        it "1/3" $
          queryArc (atom "a") (Arc (1%3) (1%3))
            `shouldBe` fmap toEvent [(((0,1), (1%3,1%3)), "a" :: String)]

    describe "_fastGap" $ do
      it "copes with cross-cycle queries" $ do
        (queryArc(_fastGap 2 $ fastCat [atom "a", atom "b"]) (Arc 0.5 1.5))
          `shouldBe`
          [(Event mempty (Just $ Arc (1 % 1) (5 % 4)) (Arc (1 % 1) (5 % 4)) ("a" :: String)),
           (Event mempty (Just $ Arc (5 % 4) (3 % 2)) (Arc (5 % 4) (3 % 2)) "b")
          ]
      it "copes with breaking up events across cycles" $ do
        (queryArc (stripMetadata $ _fastGap 2 $ slow 2 "a") (Arc 0 2))
          `shouldBe`
          [(Event mempty (Just $ Arc 0 1) (Arc 0 0.5) ("a" :: String)),
           (Event mempty (Just $ Arc 0.5 1.5) (Arc 1 1.5) "a")
          ]


      it "does not return events outside of the query" $ do
        (queryArc(_fastGap 2 $ fastCat [atom "a", atom ("b" :: String)]) (Arc 0.5 0.9))
          `shouldBe` []

    describe "<*>" $ do
      it "can apply a signal of values to a signal of values" $ do
        queryArc ((atom (+1)) <*> (atom 3)) (Arc 0 1) `shouldBe` fmap toEvent [(((0,1), (0,1)), 4  :: Int)]
      it "can take structure from the left" $ do
        queryArc ((fastCat [atom (+1), atom (+2)]) <*> (atom 3)) (Arc 0 1) `shouldBe` fmap toEvent
          [(((0,0.5), (0,0.5)), 4 :: Int),
           (((0.5,1), (0.5,1)), 5)
          ]
      it "can take structure from the right" $ do
        queryArc (atom (+1) <*> (fastCat [atom 7, atom 8])) (Arc 0 1) `shouldBe` fmap toEvent
          [(((0,0.5), (0,0.5)), 8 :: Int),
            (((0.5,1), (0.5,1)), 9)
          ]
      it "can take structure from the both sides" $ do
        it "one" $
          queryArc ((fastCat [atom (+1), atom (+2)]) <*> (fastCat [atom 7, atom 8])) (Arc 0 1)
          `shouldBe` fmap toEvent
          [(((0,0.5), (0,0.5)), 8 :: Int),
            (((0.5,1), (0.5,1)), 10)
          ]
        it "two" $
          queryArc ((fastCat [atom (+1), atom (+2), atom (+3)]) <*> (fastCat [atom 7, atom 8])) (Arc 0 1)
          `shouldBe` fmap toEvent
          [ (((0%1, 1%3), (0%1, 1%3)), 8 :: Int),
            (((1%3, 1%2), (1%3, 1%2)), 9),
            (((1%2, 2%3), (1%2, 2%3)), 10),
            (((2%3, 1%1), (2%3, 1%1)), 11)
          ]
      it "obeys atom id <*> v = v" $ do
        let v = (fastCat [fastCat [atom 7, atom 8], atom 9]) :: Signal Int
        queryArc ((atom id <*> v)) (Arc 0 5) `shouldBe` queryArc v (Arc 0 5)

      it "obeys atom f <*> atom x = atom (f x)" $ do
        let f = (+3)
            x = 7 :: Int
        queryArc (atom f <*> atom x) (Arc 0 5) `shouldBe` queryArc (atom (f x)) (Arc 0 5)

      it "obeys u <*> atom y = atom ($ y) <*> u" $ do
        let u = fastCat [atom (+7), atom (+8)]
            y = 6 :: Int
        queryArc (u <*> atom y) (Arc 0 5) `shouldBe` queryArc (atom ($ y) <*> u) (Arc 0 5)

      it "obeys atom (.) <*> u <*> v <*> w = u <*> (v <*> w)" $ do
        let u = (fastCat [atom (+7), atom (+8)]) :: Signal (Int -> Int)
            v = fastCat [atom (+3), atom (+4), atom (+5)]
            w = fastCat [atom 1, atom 2]
        queryArc (atom (.) <*> u <*> v <*> w) (Arc 0 5) `shouldBe` queryArc (u <*> (v <*> w)) (Arc 0 5)


    describe "<*" $ do
      it "can apply a signal of values to a signal of functions" $ do
        queryArc ((atom (+1)) <* (atom 3)) (Arc 0 1) `shouldBe` fmap toEvent
          [(((0,1), (0,1)), 4  :: Int)]
      it "doesn't take structure from the right" $ do
        queryArc (atom (+1) <* (fastCat [atom 7, atom 8])) (Arc 0 1)
          `shouldBe` fmap toEvent [(((0,1), (0,0.5)), 8 :: Int),
                                   (((0,1), (0.5,1)), 9 :: Int)
                                  ]

    describe "*>" $ do
      it "can apply a signal of values to a signal of functions" $ do
        it "works within cycles" $ queryArc ((atom (+1)) *> (atom 3)) (Arc 0 1) `shouldBe` fmap toEvent [(((0,1), (0,1)), 4  :: Int)]
        it "works across cycles" $ queryArc ((atom (+1)) *> (slow 2 $ atom 3)) (Arc 0 1) `shouldBe` fmap toEvent [(((0,2), (0,1)), 4  :: Int)]
      it "doesn't take structure from the left" $ do
        queryArc (atom (+1) *> (fastCat [atom 7, atom 8])) (Arc 0 1)
          `shouldBe` fmap toEvent
          [(((0,0.5), (0,0.5)), 8 :: Int),
            (((0.5,1), (0.5,1)), 9 :: Int)
          ]

    describe "mixJoin" $ do
      it "preserves inner structure" $ do
        it "one" $
          (queryArc (mixJoin $ atom (fastCat [atom "a", atom ("b" :: String)])) (Arc 0 1))
          `shouldBe` (queryArc (fastCat [atom "a", atom "b"]) (Arc 0 1))
        it "two" $
          (queryArc (mixJoin $ atom (fastCat [atom "a", atom "b", fastCat [atom "c", atom ("d" :: String)]])) (Arc 0 1))
          `shouldBe` (queryArc (fastCat [atom "a", atom "b", fastCat [atom "c", atom "d"]]) (Arc 0 1))
      it "preserves outer structure" $ do
        it "one" $
          (queryArc (mixJoin $ fastCat [atom $ atom "a", atom $ atom ("b" :: String)]) (Arc 0 1))
          `shouldBe` (queryArc (fastCat [atom "a", atom "b"]) (Arc 0 1))
        it "two" $
          (queryArc (mixJoin $ fastCat [atom $ atom "a", atom $ atom "b", fastCat [atom $ atom "c", atom $ atom ("d" :: String)]]) (Arc 0 1))
          `shouldBe` (queryArc (fastCat [atom "a", atom "b", fastCat [atom "c", atom "d"]]) (Arc 0 1))
      it "gives events whole/active timespans that are an intersection of that of inner and outer events" $ do
        let a = fastCat [atom "a", atom "b"]
            b = fastCat [atom "c", atom "d", atom "e"]
            pp = fastCat [atom a, atom b]
        queryArc (mixJoin pp) (Arc 0 1)
          `shouldBe` [(Event mempty (Just $ Arc (0 % 1) (1 % 2)) (Arc (0 % 1) (1 % 2)) ("a" :: String)),
                      (Event mempty (Just $ Arc (1 % 2) (2 % 3)) (Arc (1 % 2) (2 % 3)) "d"),
                      (Event mempty (Just $ Arc (2 % 3) (1 % 1)) (Arc (2 % 3) (1 % 1)) "e")
                     ]

    describe "squeezeJoin" $ do
      it "compresses cycles to fit outer 'whole' timearc of event" $ do
        let a = fastCat [atom "a", atom "b"]
            b = fastCat [atom "c", atom "d", atom "e"]
            pp = fastCat [atom a, atom b]
        queryArc (squeezeJoin pp) (Arc 0 1)
          `shouldBe` [(Event mempty (Just $ Arc (0 % 1) (1 % 4)) (Arc (0 % 1) (1 % 4)) ("a" :: String)),
                      (Event mempty (Just $ Arc (1 % 4) (1 % 2)) (Arc (1 % 4) (1 % 2)) "b"),
                      (Event mempty (Just $ Arc (1 % 2) (2 % 3)) (Arc (1 % 2) (2 % 3)) "c"),
                      (Event mempty (Just $ Arc (2 % 3) (5 % 6)) (Arc (2 % 3) (5 % 6)) "d"),
                      (Event mempty (Just $ Arc (5 % 6) (1 % 1)) (Arc (5 % 6) (1 % 1)) "e")
                     ]

    describe ">>=" $ do
      it "can apply functions to signals" $ do
       let p = fastCat [atom 7, atom 8] :: Signal Int
           p' = do x <- p
                   return $ x + 1
       (queryArc p' (Arc 0 1)) `shouldBe` (queryArc ((+1) <$> p) (Arc 0 1))

      it "can add two signals together" $ do
       let p1 = fastCat [atom 7, atom 8, atom 9] :: Signal Int
           p2 = fastCat [atom 4, fastCat [atom 5, atom 6]]
           p' = do x <- p1
                   y <- p2
                   return $ x + y
       compareP (Arc 0 1) p' ((+) <$> p1 <*> p2)

      it "conforms to (return v) >>= f = f v" $ do
       let f x = atom $ x + 10
           v = 5 :: Int
       compareP (Arc 0 5) ((return v) >>= f) (f v)
      it "conforms to m >>= return ≡ m" $ do
       let m = fastCat [atom "a", fastCat [atom "b", atom ("c" :: String)]]
       compareP (Arc 0 1) (m >>= return) m
     --    it "conforms to (m >>= f) >>= g ≡ m >>= ( \x -> (f x >>= g) )" $ do
     --      let m = fastCat [atom "a", fastCat [atom "b", atom "c"]]

    describe "late" $ do
      it "works over two cycles" $
       property $ comparePD (Arc 0 2) (0.25 ~> atom "a") (0.25 `late` atom ("a" :: String))
      it "works over one cycle" $
       property $ compareP (Arc 0 1) (0.25 ~> atom "a") (0.25 `late` atom ("a" :: String))
      it "works with zero width queries" $
       property $ compareP (Arc 0 0) (0.25 ~> atom "a") (0.25 `late` atom ("a" :: String))

    -- This is now in TestUtils.hs
    describe "comparePD" $ do
      it "allows split events to be compared" $
       property $ comparePD (Arc 0 2)
         (splitQueries $ _slow 2 $ atom ("a" :: String))
         (_slow 2 $ atom "a")

    describe "cF_" $ do
      it "can retrieve values from state" $
       (query (atom 3 + cF_ "hello") $ State (Arc 0 1) (Map.singleton "hello" (VF 0.5)))
       `shouldBe` [(Event mempty (Just $ Arc (0 % 1) (1 % 1)) (Arc (0 % 1) (1 % 1)) 3.5)]

    describe "withEventArc" $ do
     it "apply given function to the Arcs" $ do
      let p = withEventArc (+5) (stripMetadata $ fast "1 2" "3 4" :: Signal Int)
      let res = queryArc p (Arc 0 1)
      property $ res === fmap toEvent [(((5, 11%2), (5, 11%2)), 3), (((11%2, 23%4), (11%2, 23%4)), 3), (((23%4, 6), (23%4, 6)), 4)]


    describe "filterValues" $ do
     it "remove Events above given threshold" $ do
       let fil = filterValues (<2) $ fastCat [atom 1, atom 2, atom 3] :: Signal Time
       let res = queryArc fil (Arc 0.5 1.5)
       property $ fmap toEvent [(((1, 4%3), (1, 4%3)), 1%1)] === res

     it "remove Events below given threshold" $ do
       let fil = filterValues (>2) $ fastCat [atom 1, atom 2, atom 3] :: Signal Time
       let res = queryArc fil (Arc 0.5 1.5)
       property $ fmap toEvent [(((2%3, 1), (2%3, 1)), 3%1)] === res

    describe "filterTime" $ do
      it "filter below given threshold" $ do
        let fil = filterTime (<0.5) $ struct "t*4" $ (tri :: Signal Double) + 1
        let res = queryArc fil (Arc 0.5 1.5)
        property $ [] === res

      it "filter above given threshold" $ do
        let fil = stripMetadata $ filterTime (>0.5) $ struct "t*4" $ (tri :: Signal Double) + 1
        let res = queryArc fil (Arc 0.5 1.5)
        property $ fmap toEvent [(((3%4, 1), (3%4, 1)), 1.25), (((1, 5%4), (1, 5%4)), 1.25), (((5%4, 3%2), (5%4, 3%2)), 1.75)] === res

    describe "_compressArc" $ do
      it "return empty if start time is greater than end time" $ do
        let res = queryArc (_compressArc (Arc 0.8 0.1) (fast "1 2" "3 4" :: Signal Time) ) (Arc 1 2)
        property $ [] === res

      it "return empty if start time or end time are greater than 1" $ do
        let res = queryArc (_compressArc (Arc 0.1 2) (fast "1 2" "3 4" :: Signal Time)) (Arc 1 2)
        property $ [] === res

      it "return empty if start or end are less than zero" $ do
        let res = queryArc (_compressArc (Arc (-0.8) 0.1) (fast "1 2" "3 4" :: Signal Time)) (Arc 1 2)
        property $ [] === res

      it "otherwise compress difference between start and end values of Arc" $ do
        let p = fast "1 2" "3 4" :: Signal Time
        let res = queryArc (stripMetadata $ _compressArc (Arc 0.2 0.8) p) (Arc 0 1)
        let expected = fmap toEvent [(((1%5, 1%2), (1%5, 1%2)), 3%1), (((1%2, 13%20), (1%2, 13%20)), 3%1), (((13%20, 4%5), (13%20, 4%5)), 4%1)]
        property $ expected === res

    describe "timecat" $ do
      it "works across cycle boundaries" $ do
        queryArc (timeCat [(1, (slow 2 "a") :: Signal String)]) (Arc 0 2)
        `shouldBe`
        queryArc (slow 2 "a" :: Signal String) (Arc 0 2)

    describe "every" $
      it "`every n id` doesn't change the signal's structure" $ do
        comparePD
          (Arc 0 4)
          (every 2 id "x/2" :: Signal String)
          "x/2"

    describe "loopFirst" $ do
      it "plays the first cycle" $ do
        compareP (Arc 0 1)
          (loopFirst $ early 3 $ slow 8 $ "0 .. 7" :: Signal Int)
          ("3")
      it "plays the first cycle" $ do
        compareP (Arc 0 1)
          (fast 4 $ loopFirst $ "<0 1 2 3>" :: Signal Int)
          ("0 0 0 0")

    describe "append" $
      it "can switch between the cycles from two pures" $ do
        queryArc (append (pure "a") (pure "b")) (Arc 0 5)
          `shouldBe` fmap
            toEvent
            [ (((0, 1), (0, 1)), "a" :: String),
              (((1, 2), (1, 2)), "b"),
              (((2, 3), (2, 3)), "a"),
              (((3, 4), (3, 4)), "b"),
              (((4, 5), (4, 5)), "a")
            ]

    describe "cat" $ do
      it "can switch between the cycles from three pures" $ do
        queryArc (cat [pure "a", pure "b", pure "c"]) (Arc 0 5)
          `shouldBe` fmap
            toEvent
            [ (((0, 1), (0, 1)), "a" :: String),
              (((1, 2), (1, 2)), "b"),
              (((2, 3), (2, 3)), "c"),
              (((3, 4), (3, 4)), "a"),
              (((4, 5), (4, 5)), "b")
            ]
      it "can extract nested revs" $
        let a = "1 2 3" :: Signal Int
            b = "4 5 6" :: Signal Int
            c = "7 8 9" :: Signal Int
         in comparePD
              (Arc 0 10)
              (rev $ cat [a, b, c])
              (cat [rev a, rev b, rev c])

    describe "fastCat" $ do
      it "can switch between the cycles from three pures inside one cycle" $ do
        it "1" $
          queryArc (fastCat [pure "a", pure "b", pure "c"]) (Arc 0 1)
            `shouldBe` fmap
              toEvent
              [ (((0, 1 / 3), (0, 1 / 3)), "a" :: String),
                (((1 / 3, 2 / 3), (1 / 3, 2 / 3)), "b"),
                (((2 / 3, 1), (2 / 3, 1)), "c")
              ]
        it "5/3" $
          queryArc (fastCat [pure "a", pure "b", pure "c"]) (Arc 0 (5 / 3))
            `shouldBe` fmap
              toEvent
              [ (((0, 1 / 3), (0, 1 / 3)), "a" :: String),
                (((1 / 3, 2 / 3), (1 / 3, 2 / 3)), "b"),
                (((2 / 3, 1), (2 / 3, 1)), "c"),
                (((1, 4 / 3), (1, 4 / 3)), "a"),
                (((4 / 3, 5 / 3), (4 / 3, 5 / 3)), "b")
              ]
      it "works with zero-length queries" $ do
        it "0" $
          queryArc (fastCat [pure "a", pure "b"]) (Arc 0 0)
            `shouldBe` fmap toEvent [(((0, 0.5), (0, 0)), "a" :: String)]
        it "1/3" $
          queryArc (fastCat [pure "a", pure "b"]) (Arc (1 % 3) (1 % 3))
            `shouldBe` fmap toEvent [(((0, 0.5), (1 % 3, 1 % 3)), "a" :: String)]

    describe "rev" $ do
      it "mirrors events" $ do
        let forward = fastCat [fastCat [pure 7, pure 8], pure 9] :: Signal Int
            backward = fastCat [pure 9, fastCat [pure 8, pure 7]]
        -- sort the events into time order to compare them
        sort (queryArc (rev forward) (Arc 0 1)) `shouldBe` sort (queryArc backward (Arc 0 1))

      it "returns the original if you reverse it twice" $ do
        let x = fastCat [fastCat [pure 7, pure 8], pure 9] :: Signal Int
        queryArc (rev $ rev x) (Arc 0 5) `shouldBe` queryArc x (Arc 0 5)


    describe "|=|" $ do
      let a = "[1, 1] [2,2] 3" :: Signal Int
          b = "4 [5, 5] 6 7" :: Signal Int
          c = "7 8 9 10" :: Signal Int
          d = "7 [8, 9] 10 11" :: Signal Int
      it "creates silence when" $ do
        it "first argument silent" $
          comparePD
            (Arc 0 1)
            (silence |=| a)
            silence
        it "second argument silent" $
          comparePD
            (Arc 0 1)
            (a |=| silence)
            silence
      it "creates the same signal when left argument has the same structure" $
        comparePD
          (Arc 0 1)
          (b |=| a)
          (d |=| a)
      it "can extract rev from first argument" $
        comparePD
          (Arc 0 1)
          (rev a |=| b)
          (rev (a |=| rev b))
      it "is assiociative" $
        comparePD
          (Arc 0 1)
          ((a |=| b) |=| c)
          (a |=| (b |=| c))
      it "is commutative in all arguments except the rightmost" $
        comparePD
          (Arc 0 1)
          (a |=| b |=| c)
          (b |=| a |=| c)

    describe "stack" $ do
      let a = "1 2 3" :: Signal Int
          b = "4 5 6" :: Signal Int
          c = "7 8 9" :: Signal Int
      it "is neutral with silence" $
        comparePD
          (Arc 0 1)
          (stack [a, silence])
          a
      it "can create silence" $
        comparePD
          (Arc 0 1)
          (stack [] :: Signal Int)
          silence
      it "follows commutative laws" $
        comparePD
          (Arc 0 1)
          (stack [a, b])
          (stack [b, a])
      it "follows associative laws" $
        comparePD
          (Arc 0 1)
          (stack [a, stack [b, c]])
          (stack [stack [a, b], c])
      it "can extract nested revs" $
        comparePD
          (Arc 0 1)
          (rev $ stack [a, b, c])
          (stack [rev a, rev b, rev c])


    describe "fast" $ do
      let x = "1 2 3" :: Signal Time
          y = "4 5 6" :: Signal Time
      it "is neutral with speedup 1" $
        comparePD
          (Arc 0 1)
          (fast 1 x)
          x
      it "mutes, when there is" $ do
        it "silence in first argument" $
          comparePD
            (Arc 0 1)
            (fast silence x)
            silence
        it "silence in second argument" $
          comparePD
            (Arc 0 1)
            (fast x silence :: Signal Time)
            silence
        it "speedup by 0" $
          comparePD
            (Arc 0 1)
            (fast 0 x)
            silence
      it "is reciprocal to slow" $
        comparePD
          (Arc 0 1)
          (fast 2 x)
          (slow (fromRational $ 1 % 2) x)
      it "can be reversed by reciprocal speedup" $
        comparePD
          (Arc 0 1)
          (fast 2 $ fast (fromRational $ 1 % 2) x)
          x
      it "preserves structure" $
        comparePD
          (Arc 0 1)
          (fast x (stack [y, y]))
          (fast (stack [x, x]) y)

    describe "slow" $ do
      let x = "1 2 3" :: Signal Time
          y = "4 5 6" :: Signal Time
      it "is neutral with slowdown 1" $
        comparePD
          (Arc 0 10)
          (slow 1 x)
          x
      it "mutes, when there is" $ do
        it "silence in first argument" $
          comparePD
            (Arc 0 10)
            (slow silence x)
            silence
        it "silence in second argument" $
          comparePD
            (Arc 0 10)
            (slow x silence :: Signal Time)
            silence
        it "speedup by 0" $
          comparePD
            (Arc 0 10)
            (slow 0 x)
            silence
      it "is reciprocal to fast" $
        comparePD
          (Arc 0 10)
          (slow 2 x)
          (fast (fromRational $ 1 % 2) x)
      it "can be reversed by reciprocal slowdown" $
        comparePD
          (Arc 0 10)
          (slow 2 $ slow (fromRational $ 1 % 2) x)
          x
      it "preserves structure" $
        comparePD
          (Arc 0 1)
          (slow x (stack [y, y]))
          (slow (stack [x, x]) y)

    describe "compress" $ do
      it "squashes cycles to the start of a cycle" $ do
        let p = compress 0 0.5 $ fastCat [pure 7, pure 8] :: Signal Int
        queryArc p (Arc 0 1)
          `shouldBe` fmap
            toEvent
            [ (((0, 0.25), (0, 0.25)), 7),
              (((0.25, 0.5), (0.25, 0.5)), 8)
            ]
      it "squashes cycles to the end of a cycle" $ do
        let p = compress 0.5 0.5 $ fastCat [pure 7, pure 8] :: Signal Int
        queryArc p (Arc 0 1)
          `shouldBe` fmap
            toEvent
            [ (((0.5, 0.75), (0.5, 0.75)), 7 :: Int),
              (((0.75, 1), (0.75, 1)), 8)
            ]
      it "squashes cycles to the middle of a cycle" $ do
        let p = compress 0.25 0.5 $ fastCat [pure 7, pure 8]
        queryArc p (Arc 0 1)
          `shouldBe` fmap
            toEvent
            [ (((0.25, 0.5), (0.25, 0.5)), 7 :: Int),
              (((0.5, 0.75), (0.5, 0.75)), 8)
            ]

-- test from old 'UI' module

    describe "segment" $ do
      it "can turn a single event into multiple events" $ do
        compareP (Arc 0 3)
          (segment 4 "x")
          ("x*4" :: Signal String)
      it "can turn a continuous pattern into multiple discrete events" $ do
        compareP (Arc 0 3)
          (segment 4 saw)
          ("0.125 0.375 0.625 0.875" :: Signal Double)
      it "can hold a value over multiple cycles" $ do
        comparePD (Arc 0 8)
          (segment 0.5 saw)
          (slow 2 "0" :: Signal Double)
      {-
      -- not sure what this is supposed to do!
      it "holding values over multiple cycles works in combination" $ do
        comparePD (Arc 0 8)
          ("0*4" |+ (_segment (1/8) $ saw))
          ("0*4" :: Signal Double)
      -}


    describe "range" $ do
      describe "scales a pattern to the supplied range" $ do
        describe "from 3 to 4" $ do
          it "at the start of a cycle" $
            (queryArc (range 3 4 saw) (Arc 0 0)) `shouldBe`
              [Event mempty Nothing (Arc 0 0) (3 :: Float)]
          it "at 1/4 of a cycle" $
            (queryArc (range 3 4 saw) (Arc 0.25  0.25)) `shouldBe`
              [Event mempty Nothing (Arc 0.25 0.25) (3.25 :: Float)]
          it "at 3/4 of a cycle" $
            (queryArc (range 3 4 saw) (Arc 0.75 0.75)) `shouldBe`
              [Event mempty Nothing (Arc 0.75 0.75) (3.75 :: Float)]

        describe "from -1 to 1" $ do
          it "at 1/2 of a cycle" $
            (queryArc (range (-1) 1 saw) (Arc 0.5 0.5)) `shouldBe`
              [Event mempty Nothing (Arc 0.5 0.5) (0 :: Float)]

        describe "from 4 to 2" $ do
          it "at the start of a cycle" $
            (queryArc (range 4 2 saw) (Arc 0 0)) `shouldBe`
              [Event mempty Nothing (Arc 0 0) (4 :: Float)]
          it "at 1/4 of a cycle" $
            (queryArc (range 4 2 saw) (Arc 0.25 0.25)) `shouldBe`
              [Event mempty Nothing (Arc 0.25 0.25) (3.5 :: Float)]
          it "at 3/4 of a cycle" $
            (queryArc (range 4 2 saw) (Arc 0.75 0.75)) `shouldBe`
              [Event mempty Nothing (Arc 0.75 0.75) (2.5 :: Float)]

        describe "from 10 to 10" $ do
          it "at 1/2 of a cycle" $
            (queryArc (range 10 10 saw) (Arc 0.5 0.5)) `shouldBe`
              [Event mempty Nothing (Arc 0.5 0.5) (10 :: Float)]

    describe "rot" $ do
      it "rotates values in a pattern irrespective of structure" $
        property $ comparePD (Arc 0 2)
          (rot 1 "a ~ b c" :: Signal String)
          ( "b ~ c a" :: Signal String)
      it "works with negative values" $
        property $ comparePD (Arc 0 2)
          (rot (-1) "a ~ b c" :: Signal String)
          ( "c ~ a b" :: Signal String)
      it "works with complex patterns" $
        property $ comparePD (Arc 0 2)
          (rot (1) "a ~ [b [c ~ d]] [e <f g>]" :: Signal String)
          ( "b ~ [c [d ~ e]] [<f g> a]" :: Signal String)

    describe "ply" $ do
      it "can ply chords" $ do
        compareP (Arc 0 1)
          (ply 3 "[0,1] [3,4,5] 6")
          ("[0,1]*3 [3,4,5]*3 6*3" :: Signal Int)
      it "can pattern the ply factor" $ do
        compareP (Arc 0 1)
          (ply "3 4 5" "[0,1] [3,4,5] 6")
          ("[0,1]*3 [3,4,5]*4 6*5" :: Signal Int)

    describe "press" $ do
      it "can syncopate a pattern" $ do
        compareP (Arc 0 1)
          (press "a b [c d] e")
          ("[~ a] [~ b] [[~ c] [~ d]] [~ e]" :: Signal String)
    describe "pressBy" $ do
      it "can syncopate a pattern by a given amount" $ do
        compareP (Arc 0 1)
          (pressBy (1/3) "a b [~ c]")
          ("[~ a@2] [~ b@2] [~ [~ c@2]]" :: Signal String)



    describe "rolledBy" $ do
      it "shifts each start of events in a list correctly" $ do
        let
          overTimeSpan = (Arc 0 1)
          testMe = rolledBy "0.5" $ n ("[0,1,2,3]")
          expectedResult = n "[0, ~ 1@7, ~@2 2@6, ~@3 3@5]"
          in
            compareP overTimeSpan testMe expectedResult
      it "shifts each start of events in a list correctly in reverse order" $ do
        let
          overTimeSpan = (Arc 0 1)
          testMe = rolledBy "-0.5" $ n ("[0,1,2,3]")
          expectedResult = n "[3, ~ 2@7, ~@2 1@6, ~@3 0@5]"
          in
            compareP overTimeSpan testMe expectedResult
      it "trims the result pattern if it becomes larger than the original pattern" $ do
        let
          overTimeSpan = (Arc 0  1)
          testMe = rolledBy "1.5" $ n ("[0,1,2]")
          expectedResult = n "[0, ~ 1]"
          in
            compareP overTimeSpan testMe expectedResult
      it "does nothing for continous functions" $ do
        let
          overTimeSpan = (Arc 0  1)
          testMe = n (rolledBy "0.25" (irand 0) |+ "[0,12]")
          expectedResult = n (irand 0) |+ n "[0, 12]"
          in
            compareP overTimeSpan testMe expectedResult
      it "does nothing when passing zero as time value" $ do
        let
          overTimeSpan = (Arc 0  1)
          testMe = n (rolledBy "0" "[0,1,2,3]")
          expectedResult = n "[0,1,2,3]"
          in
            compareP overTimeSpan testMe expectedResult

    describe "euclid" $ do
      it "matches examples in Toussaint's paper" $ do
        sequence_ $ map (\(a,b) -> it b $ compareP (Arc 0 1) a (parseBP_E b))
          ([(euclid 1 2 "x", "x ~"),
            (euclid 1 3 "x", "x ~ ~"),
            (euclid 1 4 "x", "x ~ ~ ~"),
            (euclid 4 12 "x", "x ~ ~ x ~ ~ x ~ ~ x ~ ~"),
            (euclid 2 5 "x", "x ~ x ~ ~"),
            -- (euclid 3 4 "x", "x ~ x x"), -- Toussaint is wrong..
            (euclid 3 4 "x", "x x x ~"), -- correction
            (euclid 3 5 "x", "x ~ x ~ x"),
            (euclid 3 7 "x", "x ~ x ~ x ~ ~"),
            (euclid 3 8 "x", "x ~ ~ x ~ ~ x ~"),
            (euclid 4 7 "x", "x ~ x ~ x ~ x"),
            (euclid 4 9 "x", "x ~ x ~ x ~ x ~ ~"),
            (euclid 4 11 "x", "x ~ ~ x ~ ~ x ~ ~ x ~"),
            -- (euclid 5 6 "x", "x ~ x x x x"), -- Toussaint is wrong..
            (euclid 5 6 "x", "x x x x x ~"),  -- correction
            (euclid 5 7 "x", "x ~ x x ~ x x"),
            (euclid 5 8 "x", "x ~ x x ~ x x ~"),
            (euclid 5 9 "x", "x ~ x ~ x ~ x ~ x"),
            (euclid 5 11 "x", "x ~ x ~ x ~ x ~ x ~ ~"),
            (euclid 5 12 "x", "x ~ ~ x ~ x ~ ~ x ~ x ~"),
            -- (euclid 5 16 "x", "x ~ ~ x ~ ~ x ~ ~ x ~ ~ x ~ ~ ~ ~"),  -- Toussaint is wrong..
            (euclid 5 16 "x", "x ~ ~ x ~ ~ x ~ ~ x ~ ~ x ~ ~ ~"), -- correction
            -- (euclid 7 8 "x", "x ~ x x x x x x"), -- Toussaint is wrong..
            (euclid 7 8 "x", "x x x x x x x ~"), -- Correction
            (euclid 7 12 "x", "x ~ x x ~ x ~ x x ~ x ~"),
            (euclid 7 16 "x", "x ~ ~ x ~ x ~ x ~ ~ x ~ x ~ x ~"),
            (euclid 9 16 "x", "x ~ x x ~ x ~ x ~ x x ~ x ~ x ~"),
            (euclid 11 24 "x", "x ~ ~ x ~ x ~ x ~ x ~ x ~ ~ x ~ x ~ x ~ x ~ x ~"),
            (euclid 13 24 "x", "x ~ x x ~ x ~ x ~ x ~ x ~ x x ~ x ~ x ~ x ~ x ~")
          ] :: [(Signal String, String)])
      it "can be called with a negative first value to give the inverse" $ do
        compareP (Arc 0 1)
          (euclid (-3) 8 ("bd" :: Signal String))
          (euclidInv 3 8 ("bd" :: Signal String))
      it "can be called with a negative first value to give the inverse (patternable)" $ do
        compareP (Arc 0 1)
          (euclid (-3) 8 ("bd" :: Signal String))
          ("bd(-3,8)" :: Signal String)

    describe "euclidFull" $ do
      it "can match against silence" $ do
        compareP (Arc 0 1)
          (euclidFull 3 8 "bd" silence)
          ("bd(3,8)" :: Signal String)

    describe "snowball" $ do
      let testSignal = ("1 2 3 4"::Signal Int)
      it "acummulates a transform version of a pattern and appends the result - addition" $ do
        compareP (Arc 0 1)
          (snowball 3 (+) (slow 2) (testSignal))
          (cat [testSignal,(testSignal+(slow 2 testSignal)),((testSignal+(slow 2 testSignal))+slow 2 (testSignal+(slow 2 testSignal)))])

    describe "soak" $ do
      it "applies a transform and then appends the result -- addition" $ do
        compareP (Arc 0 3)
          (soak 3 (+ 1) "4 ~ 0 1")
          (cat ["4 ~ 0 1"::Signal Int,"5 ~ 1 2"::Signal Int,"6 ~ 2 3"::Signal Int])
      it "applies a transform and then appends the result -- slow" $ do
        compareP (Arc 0 7)
          (soak 3 (slow 2) "4 ~ 0 1")
          (cat ["4 ~ 0 1"::Signal Int, slow 2 "4 ~ 0 1"::Signal Int, slow 4 "4 ~  0 1"::Signal Int])
      it "applies a transform and then appends the result -- addition patterns" $ do
        compareP (Arc 0 3)
          (soak 3 (+ "1 2 3") "1 1")
          (cat ["1 1"::Signal Int,"2 [3 3] 4"::Signal Int,"3 [5 5] 7"::Signal Int])

    describe "bite" $ do
      it "can slice a pattern into bits" $ do
        compareP (Arc 0 4)
          (bite 4 "0 2*2" (Sound.Tidal.Pattern.run 8))
          ("[0 1] [4 5]*2" :: Signal Int)
      it "can slice a pattern into patternable bits number" $ do
        compareP (Arc 0 4)
          (bite "8 4" "0 2*2" (Sound.Tidal.Pattern.run 8))
          ("[0] [4 5]*2" :: Signal Int)


    describe "chunk" $ do
      it "can chunk a rev pattern" $ do
        compareP (Arc 0 4)
          (chunk 2 (rev) $  ("a b c d" :: Signal String))
          (slow 2 $ "d c c d a b b a" :: Signal String)
      it "can chunk a fast pattern" $ do
        compareP (Arc 0 4)
          (chunk 2 (fast 2) $ "a b" :: Signal String)
          (slow 2 $ "a b b _ a _ a b" :: Signal String)
      it "should chunk backward with a negative number" $ do
        compareP (Arc 0 4)
          (chunk (-2) (rev) $ ("a b c d" :: Signal String))
          (slow 2 $ "a b b a d c c d" :: Signal String)

    describe "binary" $ do
      it "converts a number to a pattern of boolean" $ do
        compareP (Arc 0 1)
          (binary "128")
          ("t f f f f f f f" :: Signal Bool)

    describe "binaryN" $ do
      it "converts a number to a pattern of boolean of specified length" $ do
        compareP (Arc 0 1)
          (binaryN 4 "8")
          ("t f f f" :: Signal Bool)
      it "converts a number to a pattern of boolean of specified patternable length" $ do
        compareP (Arc 0 2)
          (binaryN "<4 8>" "8")
          (cat ["t f f f", "f f f f t f f f"] :: Signal Bool)

    describe "ascii" $ do
      it "converts characters to a pattern of bools" $ do
        compareP (Arc 0 1)
          (ascii "a b")
          ("f t t f f f f t f t t f f f t f" :: Signal Bool)

    describe "necklace" $ do
      it "can specify rhythm by IOI" $ do
        compareP (Arc 0 1)
          (necklace 12 [4,2])
          ("t f f f t f t f f f t f")

    describe "loopFirst" $ do
      it "plays the first n cycles" $ do
        compareP (Arc 0 1)
          (loopFirst $ early 3 $ slow 8 $ "0 .. 7" :: Signal Int)
          ("3")

    describe "loopCycles" $ do
      it "can loop time" $ do
        compareP (Arc 0 1)
          ((3 <~) $ (loopCycles 3 $ s "<a b c d>"))
          (s "a")
      it "can pattern time" $ do
        compareP (Arc 0 1)
          (fast 4 $ loopCycles "<2 2 1 1>" $ s "<a b c d>")
          (s "a b a a")

{-

    describe "arpeggiate" $ do
      it "can arpeggiate" $ do
         compareP (Arc 0 1)
           (arpeggiate ("[bd, sn] [hh:1, cp]" :: Signal String))
           ("bd sn hh:1 cp" :: Signal String)
      it "can arpeggiate" $ do
        compareP (Arc 0 4)
          (arpeggiate $ "[0,0] [0,0]")
          ("0 0 0 0" :: Signal Int)
      it "can arpeggiate a 'sped up' pattern" $ do
        compareP (Arc 0 4)
          (arpeggiate $ "[0,0]*2")
          ("0 0 0 0" :: Signal Int)

-}<|MERGE_RESOLUTION|>--- conflicted
+++ resolved
@@ -16,7 +16,6 @@
 import           Sound.Tidal.Compose         (struct, (|+), (|=|))
 import           Sound.Tidal.Params          (n, s)
 import           Sound.Tidal.ParseBP         (parseBP_E)
-<<<<<<< HEAD
 import           Sound.Tidal.Pattern         (_slow, append, atom, cat, early,
                                               euclid, euclidFull, euclidInv,
                                               every, fast, fastCat,
@@ -28,21 +27,6 @@
 import           Sound.Tidal.Signal.Random   (irand)
 import           Sound.Tidal.Signal.Waveform (saw, tri)
 import           Sound.Tidal.Types
-=======
-import           Sound.Tidal.Pattern         (Pattern (atom, filterValues, rev, silence, stack, timeCat, (*>), (<*)),
-                                              _slow, append, cat, early, euclid,
-                                              euclidFull, euclidInv, every,
-                                              fast, fastCat, late, ply, press,
-                                              pressBy, range, run, slow,
-                                              superimpose, (<~))
-import           Sound.Tidal.Signal.Base
-import           Sound.Tidal.Signal.Random   (irand)
-import           Sound.Tidal.Signal.Waveform (saw, sine, tri)
-import           Sound.Tidal.Types           (ArcF (Arc), Event (Event),
-                                              Metadata (Metadata), Note,
-                                              Signal (query), State (State),
-                                              Time, Value (VF))
->>>>>>> fcc4c5d5
 
 import qualified Data.Map.Strict             as Map
 
