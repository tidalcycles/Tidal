{-# LANGUAGE OverloadedStrings #-}

module Sound.Tidal.PatternTest where

import           Test.Microspec
import           TestUtils

import           Prelude             hiding ((*>), (<*))

import           Data.Bifunctor (first, second)
import           Data.Ratio

import           Sound.Tidal.Control
import           Sound.Tidal.Core
import           Sound.Tidal.Pattern

import qualified Data.Map.Strict     as Map

run :: Microspec ()
run =
  describe "Sound.Tidal.Pattern" $ do
    describe "Arc" $ do
      it "Arc is a Functor: Apply a given function to the start and end values of an Arc" $ do
        let res = fmap (+1) (Arc 3 5)
        property $ ((Arc 4 6) :: Arc) === res

    describe "Event" $ do
      it "(Bifunctor) first: Apply a function to the Arc elements: whole and part" $ do
        let res = Event (Arc 1 2) (Arc 3 4) 5 :: Event Int
            f = (+1)
        property $
          first f res ===
          Event (Arc 2 3) (Arc 4 5) 5
      it "(Bifunctor) second: Apply a function to the event element" $ do
        let res = Event (Arc 1 2) (Arc 3 4) 5 :: Event Int
            f = (+1)
        property $
          second f res ===
          Event (Arc 1 2) (Arc 3 4) 6

    describe "whole" $ do
      it "returns the whole Arc in an Event" $ do
        property $ Arc 1 2 === whole (Event (Arc 1 2) (Arc 3 4) 5 :: Event Int)

    describe "part" $ do
      it "returns the part Arc in an Event" $ do
        property $ Arc 3 4 === part (Event (Arc 1 2) (Arc 3 4) 5 :: Event Int)

    describe "event" $ do
      it "returns the event value in an Event" $ do
        property $ 5 === event (Event (Arc 1 2) (Arc 3 4) ( 5 :: Int))

    describe "wholeOnset" $ do 
      it "retrieve the onset of an event: the start of the whole Arc" $ do 
        property $ 1 === wholeOnset (Event (Arc 1 2) (Arc 3 4) (5 :: Int))

    describe "eventHasOnset" $ do 
      it "return True when the start values of the two arcs in an event are equal" $ do 
        let ev = (Event (Arc 1 2) (Arc 1 3) (4 :: Int)) 
        property $ True === eventHasOnset ev 
      it "return False when the start values of the two arcs in an event are not equal" $ do 
        let ev = (Event (Arc 1 2) (Arc 3 4) (5 :: Int)) 
        property $ False === eventHasOnset ev

    describe "pure" $ do
      it "fills a whole cycle" $ do
        property $ queryArc (pure 0) (Arc 0 1) === [(Event (Arc 0 1) (Arc 0 1) (0 :: Int))]
      it "returns the part of an pure that you ask for, preserving the whole" $ do
        property $ queryArc (pure 0) (Arc 0.25 0.75) === [(Event (Arc 0 1) (Arc 0.25 0.75) (0 :: Int))]
      it "gives correct fragments when you go over cycle boundaries" $ do
        property $ queryArc (pure 0) (Arc 0.25 1.25) ===
          [ (Event (Arc 0 1) (Arc 0.25 1) (0 :: Int)),
            (Event (Arc 1 2) (Arc 1 1.25) 0)
          ]
      it "works with zero-length queries" $ do
        it "0" $
          queryArc (pure "a") (Arc 0 0)
            `shouldBe` fmap toEvent [(((0,1), (0,0)), "a" :: String)]
        it "1/3" $
          queryArc (pure "a") (Arc (1%3) (1%3))
            `shouldBe` fmap toEvent [(((0,1), (1%3,1%3)), "a" :: String)]

    describe "_fastGap" $ do
      it "copes with cross-cycle queries" $ do
        (queryArc(_fastGap 2 $ fastCat [pure "a", pure "b"]) (Arc 0.5 1.5))
          `shouldBe`
          [(Event (Arc (1 % 1) (5 % 4)) (Arc (1 % 1) (5 % 4)) ("a" :: String)),
           (Event (Arc (5 % 4) (3 % 2)) (Arc (5 % 4) (3 % 2)) "b")
          ]
      it "does not return events outside of the query" $ do
        (queryArc(_fastGap 2 $ fastCat [pure "a", pure ("b" :: String)]) (Arc 0.5 0.9))
          `shouldBe` []

    describe "<*>" $ do
      it "can apply a pattern of values to a pattern of values" $ do
        queryArc ((pure (+1)) <*> (pure 3)) (Arc 0 1) `shouldBe` fmap toEvent [(((0,1), (0,1)), 4  :: Int)]
      it "can take structure from the left" $ do
        queryArc ((fastCat [pure (+1), pure (+2)]) <*> (pure 3)) (Arc 0 1) `shouldBe` fmap toEvent
          [(((0,0.5), (0,0.5)), 4 :: Int),
            (((0.5,1), (0.5,1)), 5)
          ]
      it "can take structure from the right" $ do
        queryArc (pure (+1) <*> (fastCat [pure 7, pure 8])) (Arc 0 1) `shouldBe` fmap toEvent
          [(((0,0.5), (0,0.5)), 8 :: Int),
            (((0.5,1), (0.5,1)), 9)
          ]
      it "can take structure from the both sides" $ do
        it "one" $
          queryArc ((fastCat [pure (+1), pure (+2)]) <*> (fastCat [pure 7, pure 8])) (Arc 0 1)
          `shouldBe` fmap toEvent
          [(((0,0.5), (0,0.5)), 8 :: Int),
            (((0.5,1), (0.5,1)), 10)
          ]
        it "two" $
          queryArc ((fastCat [pure (+1), pure (+2), pure (+3)]) <*> (fastCat [pure 7, pure 8])) (Arc 0 1)
          `shouldBe` fmap toEvent
          [ (((0%1, 1%3), (0%1, 1%3)), 8 :: Int),
            (((1%3, 1%2), (1%3, 1%2)), 9),
            (((1%2, 2%3), (1%2, 2%3)), 10),
            (((2%3, 1%1), (2%3, 1%1)), 11)
          ]
      it "obeys pure id <*> v = v" $ do
        let v = (fastCat [fastCat [pure 7, pure 8], pure 9]) :: Pattern Int
        queryArc ((pure id <*> v)) (Arc 0 5) `shouldBe` queryArc v (Arc 0 5)

      it "obeys pure f <*> pure x = pure (f x)" $ do
        let f = (+3)
            x = 7 :: Int
        queryArc (pure f <*> pure x) (Arc 0 5) `shouldBe` queryArc (pure (f x)) (Arc 0 5)

      it "obeys u <*> pure y = pure ($ y) <*> u" $ do
        let u = fastCat [pure (+7), pure (+8)]
            y = 6 :: Int
        queryArc (u <*> pure y) (Arc 0 5) `shouldBe` queryArc (pure ($ y) <*> u) (Arc 0 5)

      it "obeys pure (.) <*> u <*> v <*> w = u <*> (v <*> w)" $ do
        let u = (fastCat [pure (+7), pure (+8)]) :: Pattern (Int -> Int)
            v = fastCat [pure (+3), pure (+4), pure (+5)]
            w = fastCat [pure 1, pure 2]
        queryArc (pure (.) <*> u <*> v <*> w) (Arc 0 5) `shouldBe` queryArc (u <*> (v <*> w)) (Arc 0 5)

    describe "<*" $ do
      it "can apply a pattern of values to a pattern of functions" $ do
        queryArc ((pure (+1)) <* (pure 3)) (Arc 0 1) `shouldBe` fmap toEvent
          [(((0,1), (0,1)), 4  :: Int)]
      it "doesn't take structure from the right" $ do
        queryArc (pure (+1) <* (fastCat [pure 7, pure 8])) (Arc 0 1)
          `shouldBe` fmap toEvent [(((0,1), (0,1)), 8 :: Int)]

    describe "*>" $ do
      it "can apply a pattern of values to a pattern of functions" $ do
        it "works within cycles" $ queryArc ((pure (+1)) *> (pure 3)) (Arc 0 1) `shouldBe` fmap toEvent [(((0,1), (0,1)), 4  :: Int)]
        it "works across cycles" $ queryArc ((pure (+1)) *> (slow 2 $ pure 3)) (Arc 0 1) `shouldBe` fmap toEvent [(((0,2), (0,1)), 4  :: Int)]
      it "doesn't take structure from the left" $ do
        queryArc (pure (+1) *> (fastCat [pure 7, pure 8])) (Arc 0 1)
          `shouldBe` fmap toEvent
          [(((0,0.5), (0,0.5)), 8 :: Int),
            (((0.5,1), (0.5,1)), 9 :: Int)
          ]

    describe "arcCycles" $ do
     it "leaves a unit cycle intact" $ do
       it "(0,1)" $ arcCycles (Arc 0 1) `shouldBe` [(Arc 0 1)]
       it "(3,4)" $ arcCycles (Arc 3 4) `shouldBe` [(Arc 3 4)]
     it "splits a cycle at cycle boundaries" $ do
       it "(0,1.1)" $ arcCycles (Arc 0 1.1) `shouldBe` [(Arc 0 1),(Arc 1 1.1)]
       it "(1,2,1)" $ arcCycles (Arc 1 2.1) `shouldBe` [(Arc 1 2),(Arc 2 2.1)]
       it "(3 + (1%3),5.1)" $
          arcCycles (Arc (3 + (1%3)) 5.1) `shouldBe` [(Arc (3+(1%3)) 4),(Arc 4 5),(Arc 5 5.1)]

    describe "unwrap" $ do
      it "preserves inner structure" $ do
        it "one" $
          (queryArc (unwrap $ pure (fastCat [pure "a", pure ("b" :: String)])) (Arc 0 1))
          `shouldBe` (queryArc (fastCat [pure "a", pure "b"]) (Arc 0 1))
        it "two" $
          (queryArc (unwrap $ pure (fastCat [pure "a", pure "b", fastCat [pure "c", pure ("d" :: String)]])) (Arc 0 1))
          `shouldBe` (queryArc (fastCat [pure "a", pure "b", fastCat [pure "c", pure "d"]]) (Arc 0 1))
      it "preserves outer structure" $ do
        it "one" $
          (queryArc (unwrap $ fastCat [pure $ pure "a", pure $ pure ("b" :: String)]) (Arc 0 1))
          `shouldBe` (queryArc (fastCat [pure "a", pure "b"]) (Arc 0 1))
        it "two" $
          (queryArc (unwrap $ fastCat [pure $ pure "a", pure $ pure "b", fastCat [pure $ pure "c", pure $ pure ("d" :: String)]]) (Arc 0 1))
          `shouldBe` (queryArc (fastCat [pure "a", pure "b", fastCat [pure "c", pure "d"]]) (Arc 0 1))
      it "gives events whole/part timespans that are an intersection of that of inner and outer events" $ do
        let a = fastCat [pure "a", pure "b"]
            b = fastCat [pure "c", pure "d", pure "e"]
            pp = fastCat [pure a, pure b]
        queryArc (unwrap pp) (Arc 0 1)
          `shouldBe` [(Event (Arc (0 % 1) (1 % 2)) (Arc (0 % 1) (1 % 2)) ("a" :: String)),
                      (Event (Arc (1 % 2) (2 % 3)) (Arc (1 % 2) (2 % 3)) "d"),
                      (Event (Arc (2 % 3) (1 % 1)) (Arc (2 % 3) (1 % 1)) "e")
                     ]

    describe "unwrapSqueeze" $ do
      it "compresses cycles to fit outer 'whole' timearc of event" $ do
        let a = fastCat [pure "a", pure "b"]
            b = fastCat [pure "c", pure "d", pure "e"]
            pp = fastCat [pure a, pure b]
        queryArc (unwrapSqueeze pp) (Arc 0 1)
          `shouldBe` [(Event (Arc (0 % 1) (1 % 4)) (Arc (0 % 1) (1 % 4)) ("a" :: String)),
                      (Event (Arc (1 % 4) (1 % 2)) (Arc (1 % 4) (1 % 2)) "b"),
                      (Event (Arc (1 % 2) (2 % 3)) (Arc (1 % 2) (2 % 3)) "c"),
                      (Event (Arc (2 % 3) (5 % 6)) (Arc (2 % 3) (5 % 6)) "d"),
                      (Event (Arc (5 % 6) (1 % 1)) (Arc (5 % 6) (1 % 1)) "e")
                     ]

    describe ">>=" $ do
      it "can apply functions to patterns" $ do
       let p = fastCat [pure 7, pure 8] :: Pattern Int
           p' = do x <- p
                   return $ x + 1
       (queryArc p' (Arc 0 1)) `shouldBe` (queryArc ((+1) <$> p) (Arc 0 1))

      it "can add two patterns together" $ do
       let p1 = fastCat [pure 7, pure 8, pure 9] :: Pattern Int
           p2 = fastCat [pure 4, fastCat [pure 5, pure 6]]
           p' = do x <- p1
                   y <- p2
                   return $ x + y
       compareP (Arc 0 1) p' ((+) <$> p1 <*> p2)

      it "conforms to (return v) >>= f = f v" $ do
       let f x = pure $ x + 10
           v = 5 :: Int
       compareP (Arc 0 5) ((return v) >>= f) (f v)
      it "conforms to m >>= return ≡ m" $ do
       let m = fastCat [pure "a", fastCat [pure "b", pure ("c" :: String)]]
       compareP (Arc 0 1) (m >>= return) m
     --    it "conforms to (m >>= f) >>= g ≡ m >>= ( \x -> (f x >>= g) )" $ do
     --      let m = fastCat [pure "a", fastCat [pure "b", pure "c"]]

    describe "rotR" $ do
      it "works over two cycles" $
       property $ comparePD (Arc 0 2) (0.25 ~> pure "a") (0.25 `rotR` pure ("a" :: String))
      it "works over one cycle" $
       property $ compareP (Arc 0 1) (0.25 ~> pure "a") (0.25 `rotR` pure ("a" :: String))
      it "works with zero width queries" $
       property $ compareP (Arc 0 0) (0.25 ~> pure "a") (0.25 `rotR` pure ("a" :: String))

    describe "comparePD" $ do
      it "allows split events to be compared" $
       property $ comparePD (Arc 0 2)
         (splitQueries $ _slow 2 $ pure ("a" :: String))
         (_slow 2 $ pure "a")

    describe "controlI" $ do
      it "can retrieve values from state" $
       (query (pure 3 + cF_ "hello") $ State (Arc 0 1) (Map.singleton "hello" (VF 0.5)))
       `shouldBe` [(Event (Arc (0 % 1) (1 % 1)) (Arc (0 % 1) (1 % 1)) 3.5)]

<<<<<<< HEAD
=======
    describe "wholeStart" $ do 
      it "retrieve first element of a tuple, inside first element of a tuple, inside the first of another" $ do 
        property $ 1 === wholeStart (Event (Arc 1 2) (Arc 3 4) (5 :: Int))

    describe "eventValue" $ do
      it "retrieve the second value from a tuple" $ do 
        property $ 5 === eventValue (Event (Arc 1 2) (Arc 3 4) (5 :: Int))

    describe "eventHasOnset" $ do 
      it "return True when the start values of the two arcs in an event are equal" $ do 
        let ev = (Event (Arc 1 2) (Arc 1 3) (4 :: Int)) 
        property $ True === eventHasOnset ev 
      it "return False when the start values of the two arcs in an event are not equal" $ do 
        let ev = (Event (Arc 1 2) (Arc 3 4) (5 :: Int)) 
        property $ False === eventHasOnset ev

>>>>>>> 63538ae9
    describe "sam" $ do
      it "start of a cycle, round down time value" $ do
        let res = sam (3.4 :: Time)
        property $ (3.0 :: Time) === res

    describe "nextSam" $ do
      it "the end point of the current cycle, and start of the next" $ do
        let res = nextSam (3.4 :: Time)
        property $ (4.0 :: Time) === res

    describe "arcCycles" $ do 
      it "if start time is greater than end time return empty list" $ do 
        let res = arcCycles (Arc 2.3 2.1)
        property $ [] === res 
      it "if start time is equal to end time return empty list" $ do 
        let res = arcCycles (Arc 3 3)
        property $ [] === res
      it "if start and end time round down to same value return list of (start, end)" $ do
        let res = arcCycles (Arc 2.1 2.3) 
        property $ [(Arc 2.1 2.3)] === res
      it "if start time is less than end time and start time does not round down to same value as end time" $ do
        let res = arcCycles (Arc 2.1 3.3)
        property $ [(Arc 2.1 3.0), (Arc 3.0 3.3)] === res

    describe "arcCyclesZW" $ do
      it "if start and end time are equal return list of (start, end)" $ do
        let res = arcCyclesZW (Arc 2.5 2.5)
        property $ [(Arc 2.5 2.5)] === res
      it "if start and end time are not equal call arcCycles (start, end) with same rules as above" $ do
        let res = arcCyclesZW (Arc 2.3 2.1)
        property $ [] === res
      it "if start time is less than end time" $ do
        let res = arcCyclesZW (Arc 2.1 2.3)
        property $ [(Arc 2.1 2.3)] === res
      it "if start time is greater than end time" $ do
        let res = arcCyclesZW (Arc 2.1 3.3)
        property $ [(Arc 2.1 3.0), (Arc 3.0 3.3)] === res

    describe "mapCycle" $ do
      it "Apply a function to the Arc values minus the start value rounded down (sam'), adding both results to sam' to obtain the new Arc value" $ do
        let res = mapCycle (*2) (Arc 3.3 5)
        property $ ((Arc 3.6 7.0) :: Arc) === res

    describe "toTime" $ do
      it "Convert a number of type Real to a Time value of type Rational, Int test" $ do
        let res = toTime (3 :: Int)
        property $ (3 % 1 :: Time) === res
      it "Convert a number of type Double to a Time value of type Rational" $ do
        let res = toTime (3.2 :: Double)
        property $ (3602879701896397 % 1125899906842624 :: Time) === res

    describe "cyclePos" $ do
      it "Subtract a Time value from its value rounded down (the start of the cycle)" $ do
        let res = cyclePos 2.6
        property $ (0.6 :: Time) === res
      it "If no difference between a given Time and the start of the cycle" $ do
        let res = cyclePos 2
        property $ (0.0 :: Time) === res

    describe "isIn" $ do
      it "Check given Time is inside a given Arc value, Time is greater than start and less than end Arc values" $ do
        let res = isIn (Arc 2.0 2.8) 2.5
        property $ True === res
      it "Given Time is equal to the Arc start value" $ do
        let res = isIn (Arc 2.0 2.8) 2.0
        property $ True === res
      it "Given Time is less than the Arc start value" $ do
        let res = isIn (Arc 2.0 2.8) 1.4
        property $ False === res
      it "Given Time is greater than the Arc end value" $ do
        let res = isIn (Arc 2.0 2.8) 3.2
        property $ False === res

    describe "onsetIn" $ do
      it "If the beginning of an Event is within a given Arc, same rules as 'isIn'" $ do 
         let res = onsetIn (Arc 2.0 2.8) (Event (Arc 2.2 2.7) (Arc 3.3 3.8) (5 :: Int))
         property $ True === res 
      it "Beginning of Event is equal to beggining of given Arc" $ do 
         let res = onsetIn (Arc 2.0 2.8) (Event (Arc 2.0 2.7) (Arc 3.3 3.8) (5 :: Int))
         property $ True === res 
      it "Beginning of an Event is less than the start of the Arc" $ do 
         let res = onsetIn (Arc 2.0 2.8) (Event (Arc 1.2 1.7) (Arc 3.3 3.8) (5 :: Int))
         property $ False === res
      it "Start of Event is greater than the start of the given Arc" $ do 
         let res = onsetIn (Arc 2.0 2.8) (Event (Arc 3.1 3.5) (Arc 4.0 4.6) (5 :: Int))
         property $ False === res

    describe "subArc" $ do
      it "Checks if an Arc is within another, returns Just (max $ (fst a1) (fst a2), min $ (snd a1) (snd a2)) if so, otherwise Nothing" $ do       
        let res = subArc (Arc 2.1 2.4) (Arc 2.4 2.8)
        property $ Nothing === res
      it "if max (fst arc1) (fst arc2) <= min (snd arc1) (snd arc2) return Just (max (fst arc1) (fst arc2), min...)" $ do
        let res = subArc (Arc 2 2.8) (Arc 2.4 2.9)
        property $ Just (Arc 2.4 2.8) === res

    describe "timeToCycleArc" $ do
      it "given a Time value return the Arc in which it resides" $ do
        let res = timeToCycleArc 2.2 
        property $ (Arc 2.0 3.0) === res

    describe "cyclesInArc" $ do 
      it "Return a list of cycles in a given arc, if start is greater than end return empty list" $ do 
        let res = cyclesInArc (Arc 2.4 2.2)
        property $ ([] :: [Int]) === res
      it "If start value of Arc is equal to end value return list with start value rounded down" $ do
        let res = cyclesInArc (Arc 2.4 2.4)
        property $ ([2] :: [Int]) === res
      it "if start of Arc is less than end return list of start rounded down to end rounded up minus one" $ do
        let res = cyclesInArc (Arc 2.2 4.5)
        property $ ([2,3,4] :: [Int]) === res  

    describe "cycleArcsInArc" $ do
      it "generates a list of Arcs based on the cycles found within a given a Arc" $ do
       let res = cycleArcsInArc (Arc 2.2 4.5) 
       property $ [(Arc 2.0 3.0), (Arc 3.0 4.0), (Arc 4.0 5.0)] === res

    describe "isAdjacent" $ do
      it "if the given Events are adjacent parts of the same whole" $ do 
        let res = isAdjacent (Event (Arc 1 2) (Arc 3 4) 5) (Event (Arc 1 2) (Arc 4 3) (5 :: Int))
        property $ True === res 
      it "if first Arc of of first Event is not equal to first Arc of second Event" $ do
        let res = isAdjacent (Event (Arc 1 2) (Arc 3 4) 5) (Event (Arc 7 8) (Arc 4 3) (5 :: Int))
        property $ False === res  
      it "if the value of the first Event does not equal the value of the second Event" $ do 
        let res = isAdjacent (Event (Arc 1 2) (Arc 3 4) 5) (Event (Arc 1 2) (Arc 4 3) (6 :: Int))
        property $ False === res 
      it "second value of second Arc of first Event not equal to first value of second Arc in second Event..." $ do
        let res = isAdjacent (Event (Arc 1 2) (Arc 3 4) 5) (Event (Arc 1 2) (Arc 3 4) (5 :: Int))
        property $ False === res 

    describe "defragParts" $ do 
      it "if empty list with no events return empty list" $ do 
        let res = defragParts ([] :: [Event Int]) 
        property $ [] === res
      it "if list consists of only one Event return it as is" $ do 
        let res = defragParts [(Event (Arc 1 2) (Arc 3 4) (5 :: Int))]
        property $ [Event (Arc 1 2) (Arc 3 4) (5 :: Int)] === res 
      it "if list contains adjacent Events return list with Parts combined" $ do 
        let res = defragParts [(Event (Arc 1 2) (Arc 3 4) (5 :: Int)), (Event (Arc 1 2) (Arc 4 3) (5 :: Int))]
        property $ [(Event (Arc 1 2) (Arc 3 4) 5)] === res
      it "if list contains more than one Event none of which are adjacent, return List as is" $ do 
        let res = defragParts [(Event (Arc 1 2) (Arc 3 4) 5), (Event (Arc 7 8) (Arc 4 3) (5 :: Int))]
        property $ [Event (Arc 1 2) (Arc 3 4) 5, Event (Arc 7 8) (Arc 4 3) (5 :: Int)] === res

    describe "compareDefrag" $ do 
      it "compare list with Events with empty list of Events" $ do
        let res = compareDefrag [Event (Arc 1 2) (Arc 3 4) (5 :: Int), Event (Arc 1 2) (Arc 4 3) (5 :: Int)] []
        property $ False === res 
      it "compare lists containing same Events but of different length" $ do 
        let res = compareDefrag [Event (Arc 1 2) (Arc 3 4) (5 :: Int), Event (Arc 1 2) (Arc 4 3) 5] [Event (Arc 1 2) (Arc 3 4) (5 :: Int)]
        property $ True === res
      it "compare lists of same length with same Events" $ do 
        let res = compareDefrag [Event (Arc 1 2) (Arc 3 4) (5 :: Int)] [Event (Arc 1 2) (Arc 3 4) (5 :: Int)]
        property $ True === res 

    -- pending "Sound.Tidal.Pattern.eventL" $ do
    --  it "succeeds if the first event 'whole' is shorter" $ do
    --    property $ eventL (Event (Arc 0,0),(Arc 0 1)),"x") (((0 0) (Arc 0 1.1)) "x")
    --  it "fails if the events are the same length" $ do
    --    property $ not $ eventL (Event (Arc 0,0),(Arc 0 1)),"x") (((0 0) (Arc 0 1)) "x")
    --  it "fails if the second event is shorter" $ do
    --    property $ not $ eventL (Event (Arc 0,0),(Arc 0 1)),"x") (((0 0) (Arc 0 0.5)) "x")<|MERGE_RESOLUTION|>--- conflicted
+++ resolved
@@ -250,8 +250,6 @@
        (query (pure 3 + cF_ "hello") $ State (Arc 0 1) (Map.singleton "hello" (VF 0.5)))
        `shouldBe` [(Event (Arc (0 % 1) (1 % 1)) (Arc (0 % 1) (1 % 1)) 3.5)]
 
-<<<<<<< HEAD
-=======
     describe "wholeStart" $ do 
       it "retrieve first element of a tuple, inside first element of a tuple, inside the first of another" $ do 
         property $ 1 === wholeStart (Event (Arc 1 2) (Arc 3 4) (5 :: Int))
@@ -268,7 +266,6 @@
         let ev = (Event (Arc 1 2) (Arc 3 4) (5 :: Int)) 
         property $ False === eventHasOnset ev
 
->>>>>>> 63538ae9
     describe "sam" $ do
       it "start of a cycle, round down time value" $ do
         let res = sam (3.4 :: Time)
