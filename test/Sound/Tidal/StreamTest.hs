--- conflicted
+++ resolved
@@ -5,14 +5,8 @@
 import Test.Microspec
 
 import Sound.Tidal.Stream
-<<<<<<< HEAD
 import Sound.Tidal.Types
-
-import qualified Sound.OSC.FD as O
-=======
-import Sound.Tidal.Pattern
-import qualified Sound.Osc.Fd as O
->>>>>>> ba97ca5d
+import qualified Sound.OSC.Fd as O
 import qualified Data.Map.Strict as M
 
 run :: Microspec ()
