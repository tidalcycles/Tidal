--- conflicted
+++ resolved
@@ -25,13 +25,9 @@
 data Config = Config {cCtrlListen :: Bool,
                       cCtrlAddr :: String,
                       cCtrlPort :: Int,
-<<<<<<< HEAD
                       cFrameTimespan :: Link.Micros,
                       cProcessAhead :: Link.Micros,
-=======
                       cCtrlBroadcast :: Bool,
-                      cFrameTimespan :: Double,
->>>>>>> fd2bd864
                       cTempoAddr :: String,
                       cTempoPort :: Int,
                       cTempoClientPort :: Int,
@@ -45,13 +41,9 @@
 defaultConfig = Config {cCtrlListen = True,
                         cCtrlAddr ="127.0.0.1",
                         cCtrlPort = 6010,
-<<<<<<< HEAD
                         cFrameTimespan = 50000,
                         cProcessAhead = 250000,
-=======
                         cCtrlBroadcast = False,
-                        cFrameTimespan = 1/20,
->>>>>>> fd2bd864
                         cTempoAddr = "127.0.0.1",
                         cTempoPort = 9160,
                         cTempoClientPort = 0, -- choose at random
