--- conflicted
+++ resolved
@@ -43,11 +43,8 @@
 import           Sound.Tidal.Core (stack, silence)
 import           Sound.Tidal.Pattern
 import qualified Sound.Tidal.Tempo as T
-<<<<<<< HEAD
 import           Sound.Tidal.Utils ((!!!))
 -- import qualified Sound.OSC.Datum as O
-=======
->>>>>>> 0a3a5f9d
 import           Data.List (sortOn)
 import           System.Random (getStdRandom, randomR)
 import           Sound.Tidal.Show ()
@@ -250,7 +247,6 @@
 startTidal target config = startStream config [(target, [superdirtShape])]
 
 startMulti :: [Target] -> Config -> IO ()
-<<<<<<< HEAD
 startMulti _ _ = hPutStrLn stderr $ "startMulti has been removed, please check the latest documentation on tidalcycles.org"
 
 toDatum :: [Int] -> Value -> O.Datum
@@ -268,25 +264,6 @@
 toData busses (OSC {args = ArgList as}) e = fmap (fmap (toDatum busses)) $ sequence $ map (\(n,v) -> Map.lookup n (value e) <|> v) as
 toData busses (OSC {args = Named rqrd}) e
   | hasRequired rqrd = Just $ concatMap (\(n,v) -> [O.string n, toDatum busses v]) $ Map.toList $ value e
-=======
-startMulti _ _ = putStrLn $ "startMulti has been removed, please check the latest documentation on tidalcycles.org"
-
-toDatum :: Value -> O.Datum
-toDatum (VF x Nothing) = O.float x
-toDatum (VN x Nothing) = O.float x
-toDatum (VI x Nothing) = O.int32 x
-toDatum (VS x Nothing) = O.string x
-toDatum (VR x Nothing) = O.float $ ((fromRational x) :: Double)
-toDatum (VB True Nothing) = O.int32 (1 :: Int)
-toDatum (VB False Nothing) = O.int32 (0 :: Int)
-toDatum (VX xs Nothing) = O.Blob $ O.blob_pack xs
-toDatum v = O.string ('c':'_':(show $ fromJust $ vbus v))
-
-toData :: OSC -> Event ControlMap -> Maybe [O.Datum]
-toData (OSC {args = ArgList as}) e = fmap (fmap toDatum) $ sequence $ map (\(n,v) -> Map.lookup n (value e) <|> v) as
-toData (OSC {args = Named rqrd}) e
-  | hasRequired rqrd = Just $ concatMap (\(n,v) -> [O.string n, toDatum v]) $ Map.toList $ value e
->>>>>>> 0a3a5f9d
   | otherwise = Nothing
   where hasRequired [] = True
         hasRequired xs = null $ filter (not . (`elem` ks)) xs
@@ -662,12 +639,4 @@
         add :: String -> Value -> IO ()
         add k v = do sMap <- takeMVar (sInput stream)
                      putMVar (sInput stream) $ Map.insert k (pure v) sMap
-                     return ()
-<<<<<<< HEAD
-
-
-
-=======
-        catchAny :: IO a -> (E.SomeException -> IO a) -> IO a
-        catchAny = E.catch
->>>>>>> 0a3a5f9d
+                     return ()