--- conflicted
+++ resolved
@@ -336,20 +336,12 @@
                             defaultValue ('=':dfltVal) = Just dfltVal
                             defaultValue _ = Nothing
 
-<<<<<<< HEAD
 playStack :: PlayMap -> ControlSignal
 playStack pMap = stack $ map pattern active
   where active = filter (\pState -> if hasSolo pMap
                                     then solo pState
                                     else not (mute pState)
                         ) $ Map.elems pMap
-=======
-playStack :: PlayMap -> ControlPattern
-playStack pMap = stack . (map pattern) . (filter active) . Map.elems $ pMap
-  where active pState = if hasSolo pMap
-                        then solo pState
-                        else not (mute pState)
->>>>>>> ba97ca5d
 
 toOSC :: [Int] -> ProcessedEvent -> OSC -> [(Double, Bool, O.Message)]
 toOSC busses pe osc@(OSC _ _)
@@ -417,13 +409,8 @@
 patternTimeID = "_t_pattern"
 
 -- Used for Tempo callback
-<<<<<<< HEAD
-updatePattern :: Stream -> ID -> ControlSignal -> IO ()
-updatePattern stream k pat = do
-=======
-updatePattern :: Stream -> ID -> Time -> ControlPattern -> IO ()
+updatePattern :: Stream -> ID -> Time -> ControlSignal -> IO ()
 updatePattern stream k !t pat = do
->>>>>>> ba97ca5d
   let x = queryArc pat (Arc 0 0)
   pMap <- seq x $ takeMVar (sPMapMV stream)
   let playState = updatePS $ Map.lookup (fromID k) pMap
