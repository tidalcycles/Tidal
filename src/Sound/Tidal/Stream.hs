
{-# LANGUAGE ConstraintKinds, GeneralizedNewtypeDeriving, FlexibleContexts, ScopedTypeVariables, BangPatterns #-}

module Sound.Tidal.Stream where

import           Control.Concurrent.MVar
import           Control.Concurrent
import qualified Data.Map.Strict as Map
import           Data.Maybe (fromJust)
import qualified Control.Exception as E
-- import Control.Monad.Reader
-- import Control.Monad.Except
-- import qualified Data.Bifunctor as BF
-- import qualified Data.Bool as B
-- import qualified Data.Char as C

import qualified Sound.OSC.FD as O

import           Sound.Tidal.Config
import           Sound.Tidal.Core (stack, silence)
import           Sound.Tidal.Pattern
import qualified Sound.Tidal.Tempo as T
-- import qualified Sound.OSC.Datum as O

data TimeStamp = BundleStamp | MessageStamp | NoStamp
 deriving Eq

data Stream = Stream {sConfig :: Config,
                      sInput :: MVar ControlMap,
                      sOutput :: MVar ControlPattern,
                      sListenTid :: Maybe ThreadId,
                      sPMapMV :: MVar PlayMap,
                      sTempoMV :: MVar T.Tempo,
                      sTarget :: OSCTarget,
                      sUDP :: O.UDP
                     }

type PatId = String

data OSCTarget = OSCTarget {oAddress :: String,
                            oPort :: Int,
                            oPath :: String,
                            oShape :: Maybe [(String, Maybe Value)],
                            oLatency :: Double,
                            oPreamble :: [O.Datum],
                            oTimestamp :: TimeStamp
                           }

superdirtTarget :: OSCTarget
superdirtTarget = OSCTarget {oAddress = "127.0.0.1",
                             oPort = 57120,
                             oPath = "/play2",
                             oShape = Nothing,
                             oLatency = 0.02,
                             oPreamble = [],
                             oTimestamp = BundleStamp
                            }

startStream :: Config -> MVar ControlMap -> OSCTarget -> IO (MVar ControlPattern, MVar T.Tempo, O.UDP)
startStream config cMapMV target
  = do u <- O.openUDP (oAddress target) (oPort target)
       pMV <- newMVar empty
       (tempoMV, _) <- T.clocked config $ onTick config cMapMV pMV target u
       return $ (pMV, tempoMV, u)


data PlayState = PlayState {pattern :: ControlPattern,
                            mute :: Bool,
                            solo :: Bool,
                            history :: [ControlPattern]
                           }
               deriving Show

type PlayMap = Map.Map PatId PlayState


toDatum :: Value -> O.Datum
toDatum (VF x) = O.float x
toDatum (VI x) = O.int32 x
toDatum (VS x) = O.string x

toData :: Event ControlMap -> [O.Datum]
toData e = concatMap (\(n,v) -> [O.string n, toDatum v]) $ Map.toList $ eventValue e

<<<<<<< HEAD
onTick :: Config -> MVar ControlMap -> MVar ControlPattern -> OSCTarget -> O.UDP -> MVar T.Tempo -> T.State -> IO ()
onTick config cMapMV pMV target u tempoMV st =
=======
toMessage :: OSCTarget -> T.Tempo -> Event (Map.Map String Value) -> O.Message
toMessage target tempo e = O.Message (oPath target) $ oPreamble target ++ toData (addCps e)
  where on e = sched tempo $ fst $ eventWhole e
        off e = sched tempo $ snd $ eventWhole e
        delta e = (off e) - (on e)
        -- If there is already cps in the event, the union will preserve that.
        addCps e = (\v -> (Map.union v $ Map.fromList [("cps", (VF $ T.cps tempo)),
                                                       ("delta", VF (delta e)),
                                                       ("cycle", VF (fromRational $ fst $ eventWhole e))
                                                       ])) <$> e

doCps :: MVar T.Tempo -> (Double, Maybe Value) -> IO ()
doCps tempoMV (d, Just (VF cps)) = do _ <- forkIO $ do threadDelay $ floor $ d * 1000000
                                                       -- hack to stop things from stopping
                                                       _ <- T.setCps tempoMV (max 0.1 cps)
                                                       return ()
                                      return ()
doCps _ _ = return ()

onTick :: MVar ControlMap -> MVar ControlPattern -> OSCTarget -> O.UDP -> MVar T.Tempo -> T.State -> IO ()
onTick cMapMV pMV target u tempoMV st =
>>>>>>> 0a80209e
  do p <- readMVar pMV
     cMap <- readMVar cMapMV
     tempo <- readMVar tempoMV
     now <- O.time
     let es = filter eventHasOnset $ query p (State {arc = T.nowArc st, controls = cMap})
         on e = sched tempo $ fst $ eventWhole e
         messages = map (\e -> (on e, toMessage target tempo e)) es
         cpsChanges = map (\e -> (on e - now, Map.lookup "cps" $ eventValue e)) es
<<<<<<< HEAD
         cpsNow = T.cps tempo
         -- If there is already cps in the event, the union will preserve that.
         addCps e = (\v -> (Map.union v $ Map.fromList [("cps", (VF cpsNow)),
                                                        ("delta", VF (delta e)),
                                                        ("cycle", VF (fromRational $ fst $ eventWhole e))
                                                       ]
                           )) <$> e
         toMessage e = O.Message (oPath target) $ oPreamble target ++ toData (addCps e)
         latency = oLatency target + cFrameTimespan config
     E.catch (mapM_ (send latency u) messages)
=======
     E.catch (mapM_ (send target u) messages)
>>>>>>> 0a80209e
       (\(_ ::E.SomeException)
        -> putStrLn $ "Failed to send. Is the target (probably superdirt) running?")
                -- ++ show (msg :: E.SomeException))
     mapM_ (doCps tempoMV) cpsChanges
     return ()

send :: O.Transport t => Double -> t -> (Double, O.Message) -> IO ()
send latency u (time, m) = O.sendOSC u $ O.Bundle (time + latency) [m]

sched :: T.Tempo -> Rational -> Double
sched tempo c = ((fromRational $ c - (T.atCycle tempo)) / T.cps tempo) + (T.atTime tempo)

-- Interaction

hasSolo :: Map.Map k PlayState -> Bool
hasSolo = (>= 1) . length . filter solo . Map.elems

streamList :: Stream -> IO ()
streamList s = do pMap <- readMVar (sPMapMV s)
                  let hs = hasSolo pMap
                  putStrLn $ concatMap (showKV hs) $ Map.toList pMap
  where showKV :: Bool -> (PatId, PlayState) -> String
        showKV True  (k, (PlayState _  _ True _)) = k ++ " - solo\n"
        showKV True  (k, _) = "(" ++ k ++ ")\n"
        showKV False (k, (PlayState _ False _ _)) = k ++ "\n"
        showKV False (k, _) = "(" ++ k ++ ") - muted\n"

-- Evaluation of pat is forced so exceptions are picked up here, before replacing the existing pattern.
streamReplace :: Show a => Stream -> a -> ControlPattern -> IO ()
streamReplace s k !pat
  = E.catch (do pMap <- takeMVar $ sPMapMV s
                let playState = updatePS $ Map.lookup (show k) pMap
                putMVar (sPMapMV s) $ Map.insert (show k) playState pMap
                calcOutput s
                return ()
          )
    (\(e :: E.SomeException) -> putStrLn $ "Error in pattern: " ++ show e
    )
  where updatePS (Just playState) = do playState {pattern = pat, history = pat:(history playState)}
        updatePS Nothing = PlayState pat False False []

streamMute :: Show a => Stream -> a -> IO ()
streamMute s k = withPatId s (show k) (\x -> x {mute = True})

streamMutes :: Show a => Stream -> [a] -> IO ()
streamMutes s ks = withPatIds s (map show ks) (\x -> x {mute = True})

streamUnmute :: Show a => Stream -> a -> IO ()
streamUnmute s k = withPatId s (show k) (\x -> x {mute = False})

streamSolo :: Show a => Stream -> a -> IO ()
streamSolo s k = withPatId s (show k) (\x -> x {solo = True})

streamUnsolo :: Show a => Stream -> a -> IO ()
streamUnsolo s k = withPatId s (show k) (\x -> x {solo = False})

streamOnce :: Stream -> Bool -> ControlPattern -> IO ()
streamOnce st asap p
  = do cMap <- readMVar (sInput st)
       tempo <- readMVar (sTempoMV st)
       now <- O.time
       let target = if asap
                    then (sTarget st) {oLatency = 0}
                    else sTarget st
           fakeTempo = T.Tempo {T.cps = T.cps tempo,
                                T.atCycle = 0,
                                T.atTime = now,
                                T.paused = False,
                                T.nudged = 0
                               }
           es = filter eventHasOnset $ query p (State {arc = (0,1),
                                                       controls = cMap
                                                      }
                                               )
           at e = sched fakeTempo $ fst $ eventWhole e
<<<<<<< HEAD
           messages = map (\e -> (at e, toMessage e)) es
           toMessage e = O.Message (oPath target) $ oPreamble target ++ toData e
       E.catch (mapM_ (send (oLatency target) (sUDP st)) messages)
=======
           on e = sched tempo $ fst $ eventWhole e
           cpsChanges = map (\e -> (on e - now, Map.lookup "cps" $ eventValue e)) es
           messages = map (\e -> (at e, toMessage target fakeTempo e)) es
       E.catch (mapM_ (send target (sUDP st)) messages)
>>>>>>> 0a80209e
         (\(msg ::E.SomeException)
          -> putStrLn $ "Failed to send. Is the target (probably superdirt) running? " ++ show (msg :: E.SomeException))
       mapM_ (doCps $ sTempoMV st) cpsChanges
       return ()

withPatId :: Stream -> PatId -> (PlayState -> PlayState) -> IO ()
withPatId s k f = withPatIds s [k] f

withPatIds :: Stream -> [PatId] -> (PlayState -> PlayState) -> IO ()
withPatIds s ks f
  = do playMap <- takeMVar $ sPMapMV s
       let pMap' = foldr (Map.update (\x -> Just $ f x)) playMap ks
       putMVar (sPMapMV s) pMap'
       calcOutput s
       return ()

-- TODO - is there a race condition here?
streamMuteAll :: Stream -> IO ()
streamMuteAll s = do modifyMVar_ (sOutput s) $ return . const silence
                     modifyMVar_ (sPMapMV s) $ return . fmap (\x -> x {mute = True})

streamHush :: Stream -> IO ()
streamHush s = do modifyMVar_ (sOutput s) $ return . const silence
                  modifyMVar_ (sPMapMV s) $ return . fmap (\x -> x {pattern = silence})

streamUnmuteAll :: Stream -> IO ()
streamUnmuteAll s = do modifyMVar_ (sPMapMV s) $ return . fmap (\x -> x {mute = False})
                       calcOutput s

calcOutput :: Stream -> IO ()
calcOutput s = do pMap <- readMVar $ sPMapMV s
                  _ <- swapMVar (sOutput s) $ toPat pMap
                  return ()
  where toPat pMap =
          stack $ map pattern $ filter (\pState -> if hasSolo pMap
                                                   then solo pState
                                                   else not (mute pState)
                                       ) (Map.elems pMap)

startTidal :: OSCTarget -> Config -> IO Stream
startTidal target config =
  do cMapMV <- newMVar (Map.empty :: ControlMap)
     listenTid <- ctrlListen cMapMV config
     (pMV, tempoMV, u) <- startStream config cMapMV target
     pMapMV <- newMVar Map.empty
     return $ Stream {sConfig = config,
                      sInput = cMapMV,
                      sListenTid = listenTid,
                      sOutput = pMV,
                      sPMapMV = pMapMV,
                      sTempoMV = tempoMV,
                      sTarget = target,
                      sUDP = u
                     }
ctrlListen :: MVar ControlMap -> Config -> IO (Maybe ThreadId)
ctrlListen cMapMV c
  | cCtrlListen c = do putStrLn $ "Listening for controls on " ++ cCtrlAddr c ++ ":" ++ show (cCtrlPort c)
                       sock <- O.udpServer (cCtrlAddr c) (cCtrlPort c)
                       tid <- forkIO $ loop sock
                       return $ Just tid
  | otherwise  = return Nothing
  where
        loop sock = do ms <- O.recvMessages sock
                       mapM_ act ms
                       loop sock
        act (O.Message x (O.Int32 k:v:[]))
          = act (O.Message x [O.string $ show k,v])
        act (O.Message _ (O.ASCII_String k:v@(O.Float _):[]))
          = add (O.ascii_to_string k) (VF $ fromJust $ O.datum_floating v)
        act (O.Message _ (O.ASCII_String k:O.ASCII_String v:[]))
          = add (O.ascii_to_string k) (VS $ O.ascii_to_string v)
        act (O.Message _ (O.ASCII_String k:O.Int32 v:[]))
          = add (O.ascii_to_string k) (VI $ fromIntegral v)
        act m = putStrLn $ "Unhandled OSC: " ++ show m
        add :: String -> Value -> IO ()
        add k v = do cMap <- takeMVar cMapMV
                     putMVar cMapMV $ Map.insert k v cMap
                     return ()

{-
listenCMap :: MVar ControlMap -> IO ()
listenCMap cMapMV = do sock <- O.udpServer "127.0.0.1" (6011)
                       _ <- forkIO $ loop sock
                       return ()
  where loop sock =
          do ms <- O.recvMessages sock
             mapM_ readMessage ms
             loop sock
        readMessage (O.Message _ (O.ASCII_String k:v@(O.Float _):[])) = add (O.ascii_to_string k) (VF $ fromJust $ O.datum_floating v)
        readMessage (O.Message _ (O.ASCII_String k:O.ASCII_String v:[])) = add (O.ascii_to_string k) (VS $ O.ascii_to_string v)
        readMessage (O.Message _ (O.ASCII_String k:O.Int32 v:[]))  = add (O.ascii_to_string k) (VI $ fromIntegral v)
        readMessage _ = return ()
        add :: String -> Value -> IO ()
        add k v = do cMap <- takeMVar cMapMV
                     putMVar cMapMV $ Map.insert k v cMap
                     return ()
-}<|MERGE_RESOLUTION|>--- conflicted
+++ resolved
@@ -82,10 +82,6 @@
 toData :: Event ControlMap -> [O.Datum]
 toData e = concatMap (\(n,v) -> [O.string n, toDatum v]) $ Map.toList $ eventValue e
 
-<<<<<<< HEAD
-onTick :: Config -> MVar ControlMap -> MVar ControlPattern -> OSCTarget -> O.UDP -> MVar T.Tempo -> T.State -> IO ()
-onTick config cMapMV pMV target u tempoMV st =
-=======
 toMessage :: OSCTarget -> T.Tempo -> Event (Map.Map String Value) -> O.Message
 toMessage target tempo e = O.Message (oPath target) $ oPreamble target ++ toData (addCps e)
   where on e = sched tempo $ fst $ eventWhole e
@@ -105,9 +101,8 @@
                                       return ()
 doCps _ _ = return ()
 
-onTick :: MVar ControlMap -> MVar ControlPattern -> OSCTarget -> O.UDP -> MVar T.Tempo -> T.State -> IO ()
-onTick cMapMV pMV target u tempoMV st =
->>>>>>> 0a80209e
+onTick :: Config -> MVar ControlMap -> MVar ControlPattern -> OSCTarget -> O.UDP -> MVar T.Tempo -> T.State -> IO ()
+onTick config cMapMV pMV target u tempoMV st =
   do p <- readMVar pMV
      cMap <- readMVar cMapMV
      tempo <- readMVar tempoMV
@@ -116,20 +111,8 @@
          on e = sched tempo $ fst $ eventWhole e
          messages = map (\e -> (on e, toMessage target tempo e)) es
          cpsChanges = map (\e -> (on e - now, Map.lookup "cps" $ eventValue e)) es
-<<<<<<< HEAD
-         cpsNow = T.cps tempo
-         -- If there is already cps in the event, the union will preserve that.
-         addCps e = (\v -> (Map.union v $ Map.fromList [("cps", (VF cpsNow)),
-                                                        ("delta", VF (delta e)),
-                                                        ("cycle", VF (fromRational $ fst $ eventWhole e))
-                                                       ]
-                           )) <$> e
-         toMessage e = O.Message (oPath target) $ oPreamble target ++ toData (addCps e)
          latency = oLatency target + cFrameTimespan config
      E.catch (mapM_ (send latency u) messages)
-=======
-     E.catch (mapM_ (send target u) messages)
->>>>>>> 0a80209e
        (\(_ ::E.SomeException)
         -> putStrLn $ "Failed to send. Is the target (probably superdirt) running?")
                 -- ++ show (msg :: E.SomeException))
@@ -205,16 +188,10 @@
                                                       }
                                                )
            at e = sched fakeTempo $ fst $ eventWhole e
-<<<<<<< HEAD
-           messages = map (\e -> (at e, toMessage e)) es
-           toMessage e = O.Message (oPath target) $ oPreamble target ++ toData e
-       E.catch (mapM_ (send (oLatency target) (sUDP st)) messages)
-=======
            on e = sched tempo $ fst $ eventWhole e
            cpsChanges = map (\e -> (on e - now, Map.lookup "cps" $ eventValue e)) es
            messages = map (\e -> (at e, toMessage target fakeTempo e)) es
-       E.catch (mapM_ (send target (sUDP st)) messages)
->>>>>>> 0a80209e
+       E.catch (mapM_ (send (oLatency target) (sUDP st)) messages)
          (\(msg ::E.SomeException)
           -> putStrLn $ "Failed to send. Is the target (probably superdirt) running? " ++ show (msg :: E.SomeException))
        mapM_ (doCps $ sTempoMV st) cpsChanges
