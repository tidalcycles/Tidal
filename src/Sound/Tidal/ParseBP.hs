{-# LANGUAGE OverloadedStrings, TypeSynonymInstances, FlexibleInstances, CPP #-}
{-# LANGUAGE LambdaCase #-}
{-# OPTIONS_GHC -Wall -fno-warn-orphans -fno-warn-unused-do-bind #-}

module Sound.Tidal.ParseBP where

import           Control.Applicative ((<$>), (<*>), pure)
import qualified Control.Exception as E
import           Data.Colour
import           Data.Colour.Names
import           Data.Functor.Identity (Identity)
import           Data.Maybe
import           Data.Ratio
import           Data.Typeable (Typeable)
import           GHC.Exts ( IsString(..) )
import           Text.Parsec.Error
import           Text.ParserCombinators.Parsec
import           Text.ParserCombinators.Parsec.Language ( haskellDef )
import qualified Text.ParserCombinators.Parsec.Token as P
import qualified Text.Parsec.Prim
import           Sound.Tidal.Pattern
import           Sound.Tidal.UI
import           Sound.Tidal.Core
import           Sound.Tidal.Chords (chordTable)

data TidalParseError = TidalParseError {parsecError :: ParseError,
                                        code :: String
                                       }
  deriving (Eq, Typeable)

instance E.Exception TidalParseError

instance Show TidalParseError where
  show err = "Syntax error in sequence:\n  \"" ++ code err ++ "\"\n  " ++ pointer ++ "  " ++ message
    where pointer = replicate (sourceColumn $ errorPos perr) ' ' ++ "^"
          message = showErrorMessages "or" "unknown parse error" "expecting" "unexpected" "end of input" $ errorMessages perr
          perr = parsecError err

type MyParser = Text.Parsec.Prim.Parsec String Int
  
-- | AST representation of patterns

data TPat a = TPat_Atom (Maybe ((Int, Int), (Int, Int))) a
            | TPat_Fast (TPat Time) (TPat a)
            | TPat_Slow (TPat Time) (TPat a)
            | TPat_DegradeBy Int Double (TPat a)
            | TPat_CycleChoose Int [TPat a]
            | TPat_Euclid (TPat Int) (TPat Int) (TPat Int) (TPat a)
            | TPat_Stack [TPat a]
            | TPat_Polyrhythm (Maybe (TPat Rational)) [TPat a]
            | TPat_Seq [TPat a]
            | TPat_Silence
            | TPat_Foot
            | TPat_Elongate Rational (TPat a)
            | TPat_Repeat Int (TPat a)
            | TPat_EnumFromTo (TPat a) (TPat a)
            deriving (Show)

<<<<<<< HEAD
toPat :: (Enumerable a, Parseable a) => TPat a -> Pattern a
=======
{-
patLen :: TPat a -> Rational
patLen (TPat_Seq xs) = toRational $ sum $ map patLen xs
patLen TPat_Foot = error "Feet (.) aren't allowed here"
patLen (TPat_Elongate r) = r - 1
patLen (TPat_Repeat n) = toRational $ n - 1
patLen _ = 1
-}

{-
resolve a@(TPat_Atom _)         = a
resolve (TPat_Fast a b)         = TPat_Fast (resolve a) (resolve b)
resolve (TPat_Slow a b)         = TPat_Slow (resolve a) (resolve b)
resolve (TPat_DegradeBy a b c)  = TPat_DegradeBy a b (resolve c)
resolve (TPat_CycleChoose a bs) = TPat_CycleChoose a (map resolve bs)
resolve (TPat_Euclid a b c d)   = TPat_Euclid (resolve a) (resolve b) (resolve c) (resolve d)
resolve (TPat_Stack as)         = TPat_Stack resolve
            | TPat_Polyrhythm (Maybe (TPat Rational)) [TPat a]
            | TPat_Seq [TPat a]
            | TPat_Silence
            | TPat_Foot
            | TPat_Elongate Rational
            | TPat_Repeat Int
            | TPat_EnumFromTo (TPat a) (TPat a)
-}

toPat :: (Parseable a, Enumerable a) => TPat a -> Pattern a
>>>>>>> 50f11a20
toPat = \case
   TPat_Atom (Just loc) x -> addContext (Context [loc]) $ pure x
   TPat_Atom Nothing x -> pure x
   TPat_Fast t x -> fast (toPat t) $ toPat x
   TPat_Slow t x -> slow (toPat t) $ toPat x
   TPat_DegradeBy seed amt x -> _degradeByUsing (rotL (0.0001 * (fromIntegral seed)) rand) amt $ toPat x
   TPat_CycleChoose seed xs -> unwrap $ segment 1 $ chooseBy (rotL (0.0001 * (fromIntegral seed)) rand) $ map toPat xs
   TPat_Euclid n k s thing ->
      doEuclid (toPat n) (toPat k) (toPat s) (toPat thing)
   TPat_Stack xs -> stack $ map toPat xs
   TPat_Silence -> silence
   TPat_EnumFromTo a b -> unwrap $ fromTo <$> toPat a <*> toPat b
   TPat_Foot -> error "Can't happen, feet are pre-processed."
   TPat_Polyrhythm mSteprate ps -> stack $ map adjust_speed pats
     where adjust_speed (sz, pat) = fast ((/sz) <$> steprate) pat
           pats = map resolve_tpat ps
           steprate :: Pattern Rational
           steprate = fromMaybe base_first (toPat <$> mSteprate)
           base_first | null pats = pure 0
                      | otherwise = pure $ fst $ head pats
   TPat_Seq xs -> snd $ resolve_seq xs
   _ -> silence

resolve_tpat :: (Enumerable a, Parseable a) => TPat a -> (Rational, Pattern a)
resolve_tpat (TPat_Seq xs) = resolve_seq xs
resolve_tpat a = (1, toPat a)

resolve_seq :: (Enumerable a, Parseable a) => [TPat a] -> (Rational, Pattern a)
resolve_seq xs = (total_size, timeCat sized_pats)
  where sized_pats = map (toPat <$>) $ resolve_size xs
        total_size = sum $ map fst sized_pats

resolve_size :: [TPat a] -> [(Rational, TPat a)]
resolve_size [] = []
resolve_size ((TPat_Elongate r p):ps) = (r, p):(resolve_size ps)
resolve_size ((TPat_Repeat n p):ps) = replicate n (1,p) ++ (resolve_size ps)
resolve_size (p:ps) = (1,p):(resolve_size ps)

{-
durations :: [TPat a] -> [(Int, TPat a)]
durations [] = []
durations (TPat_Elongate n : xs) = (n, TPat_Silence) : durations xs
durations (a : TPat_Elongate n : xs) = (n+1,a) : durations xs
durations (a:xs) = (1,a) : durations xs
-}

parseBP :: (Enumerable a, Parseable a) => String -> Either ParseError (Pattern a)
parseBP s = toPat <$> parseTPat s

parseBP_E :: (Enumerable a, Parseable a) => String -> Pattern a
parseBP_E s = toE parsed
  where
    parsed = parseTPat s
    -- TODO - custom error
    toE (Left e) = E.throw $ TidalParseError {parsecError = e, code = s}
    toE (Right tp) = toPat tp

parseTPat :: Parseable a => String -> Either ParseError (TPat a)
parseTPat = parseRhythm tPatParser

class Parseable a where
  tPatParser :: MyParser (TPat a)
  doEuclid :: Pattern Int -> Pattern Int -> Pattern Int -> Pattern a -> Pattern a
  -- toEuclid :: a -> 

class Enumerable a where
  fromTo :: a -> a -> Pattern a
  fromThenTo :: a -> a -> a -> Pattern a

instance Parseable Double where
  tPatParser = pDouble
  doEuclid = euclidOff
  
instance Enumerable Double where
  fromTo = enumFromTo'
  fromThenTo = enumFromThenTo'

instance Parseable String where
  tPatParser = pVocable
  doEuclid = euclidOff

instance Enumerable String where
  fromTo a b = fastFromList [a,b]
  fromThenTo a b c = fastFromList [a,b,c]

instance Parseable Bool where
  tPatParser = pBool
  doEuclid = euclidOffBool

instance Enumerable Bool where
  fromTo a b = fastFromList [a,b]
  fromThenTo a b c = fastFromList [a,b,c]

instance Parseable Int where
  tPatParser = pIntegral
  doEuclid = euclidOff

instance Enumerable Int where
  fromTo = enumFromTo'
  fromThenTo = enumFromThenTo'

instance Parseable Integer where
  tPatParser = pIntegral
  doEuclid = euclidOff

instance Enumerable Integer where
  fromTo = enumFromTo'
  fromThenTo = enumFromThenTo'

instance Parseable Rational where
  tPatParser = pRational
  doEuclid = euclidOff

instance Enumerable Rational where
  fromTo = enumFromTo'
  fromThenTo = enumFromThenTo'

enumFromTo' :: (Ord a, Enum a) => a -> a -> Pattern a
enumFromTo' a b | a > b = fastFromList $ reverse $ enumFromTo b a
                | otherwise = fastFromList $ enumFromTo a b

enumFromThenTo'
  :: (Ord a, Enum a, Num a) => a -> a -> a -> Pattern a
enumFromThenTo' a b c | a > c = fastFromList $ reverse $ enumFromThenTo c (c + (a-b)) a
                      | otherwise = fastFromList $ enumFromThenTo a b c

type ColourD = Colour Double

instance Parseable ColourD where
  tPatParser = pColour
  doEuclid = euclidOff

instance Enumerable ColourD where
  fromTo a b = fastFromList [a,b]
  fromThenTo a b c = fastFromList [a,b,c]

instance (Enumerable a, Parseable a) => IsString (Pattern a) where
  fromString = parseBP_E

--instance (Parseable a, Pattern p) => IsString (p a) where
--  fromString = p :: String -> p a

lexer :: P.GenTokenParser String u Data.Functor.Identity.Identity
lexer   = P.makeTokenParser haskellDef

braces, brackets, parens, angles:: MyParser a -> MyParser a
braces  = P.braces lexer
brackets = P.brackets lexer
parens = P.parens lexer
angles = P.angles lexer

symbol :: String -> MyParser String
symbol  = P.symbol lexer

natural, integer, decimal :: MyParser Integer
natural = P.natural lexer
integer = P.integer lexer
decimal = P.integer lexer

float :: MyParser Double
float = P.float lexer

naturalOrFloat :: MyParser (Either Integer Double)
naturalOrFloat = P.naturalOrFloat lexer

data Sign      = Positive | Negative

applySign          :: Num a => Sign -> a -> a
applySign Positive =  id
applySign Negative =  negate

sign  :: MyParser Sign
sign  =  do char '-'
            return Negative
         <|> do char '+'
                return Positive
         <|> return Positive

intOrFloat :: MyParser Double
intOrFloat =  do s   <- sign
                 num <- naturalOrFloat
                 return (case num of
                            Right x -> applySign s x
                            Left  x -> fromIntegral $ applySign s x
                        )

parseRhythm :: Parseable a => MyParser (TPat a) -> String -> Either ParseError (TPat a)
parseRhythm f = runParser (pSequence f') (0 :: Int) ""
  where f' = do f
                <|> do symbol "~" <?> "rest"
                       return TPat_Silence

pSequence :: Parseable a => MyParser (TPat a) -> GenParser Char Int (TPat a)
pSequence f = do spaces -- TODO is this needed?
                 -- d <- pFast
                 s <- many $ do a <- pPart f
                                spaces
                                do try $ symbol ".."
                                   b <- pPart f
                                   return $ TPat_EnumFromTo a b
                                 <|> do rs <- many1 $ do oneOf "@_"
                                                         r <- ((subtract 1) <$> pRatio) <|> return 1
                                                         spaces
                                                         return $ r
                                        return $ TPat_Elongate (1 + sum rs) a
                                 <|> do es <- many1 $ do char '!'
                                                         n <- (((subtract 1) . read) <$> many1 digit) <|> return 1
                                                         spaces
                                                         return n
                                        return $ TPat_Repeat (1 + sum es) a
                                 <|> return a
                             <|> do symbol "."
                                    return TPat_Foot
                 return $ resolve_feet s
      where resolve_feet ps | length ss > 1 = TPat_Seq $ map TPat_Seq ss
                            | otherwise = TPat_Seq ps
              where ss = splitFeet ps
            splitFeet :: [TPat t] -> [[TPat t]]
            splitFeet [] = []
            splitFeet pats = foot : splitFeet pats'
              where (foot, pats') = takeFoot pats
                    takeFoot [] = ([], [])
                    takeFoot (TPat_Foot:pats'') = ([], pats'')
                    takeFoot (pat:pats'') = (\(a,b) -> (pat:a,b)) $ takeFoot pats''


pSingle :: MyParser (TPat a) -> MyParser (TPat a)
pSingle f = f >>= pRand >>= pMult

pPart :: Parseable a => MyParser (TPat a) -> MyParser (TPat a)
pPart f = do pt <- (pSingle f <|> pPolyIn f <|> pPolyOut f) >>= pE >>= pRand
             spaces -- TODO is this needed?
             return pt

newSeed :: MyParser Int
newSeed = do seed <- Text.Parsec.Prim.getState
             Text.Parsec.Prim.modifyState (+1)
             return seed

pPolyIn :: Parseable a => MyParser (TPat a) -> MyParser (TPat a)
pPolyIn f = do x <- brackets $ do s <- pSequence f <?> "sequence"
                                  stackTail s <|> chooseTail s <|> return s
               pMult x
  where stackTail s = do symbol ","
                         ss <- pSequence f `sepBy` symbol ","
                         spaces -- TODO needed?
                         return $ TPat_Stack (s:ss)
        chooseTail s = do symbol "|"
                          ss <- pSequence f `sepBy` symbol "|"
                          spaces -- TODO needed?
                          seed <- newSeed
                          return $ TPat_CycleChoose seed (s:ss)

pPolyOut :: Parseable a => MyParser (TPat a) -> MyParser (TPat a)
pPolyOut f = do ss <- braces (pSequence f `sepBy` symbol ",")
                spaces -- TODO needed?
                base <- do char '%'
                           r <- pSequence pRational <?> "rational number"
                           return $ Just r
                        <|> return Nothing
                pMult $ TPat_Polyrhythm base ss
             <|>
             do ss <- angles (pSequence f `sepBy` symbol ",")
                spaces -- TODO needed/wanted?
                pMult $ TPat_Polyrhythm (Just $ TPat_Atom Nothing 1) ss

pString :: MyParser String
pString = do c <- (letter <|> oneOf "0123456789") <?> "charnum"
             cs <- many (letter <|> oneOf "0123456789:.-_") <?> "string"
             return (c:cs)

wrapPos :: MyParser (TPat a) -> MyParser (TPat a)
wrapPos p = do b <- getPosition
               tpat <- p
               e <- getPosition
               let addPos (TPat_Atom _ v') =
                     TPat_Atom (Just ((sourceColumn b, sourceLine b), (sourceColumn e, sourceLine e))) v'
                   addPos x = x -- shouldn't happen..
               return $ addPos tpat

pVocable :: MyParser (TPat String)
pVocable = wrapPos $ (TPat_Atom Nothing) <$> pString

pDouble :: MyParser (TPat Double)
pDouble = wrapPos $ do f <- choice [intOrFloat, parseNote] <?> "float"
                       do c <- parseChord
                          return $ TPat_Stack $ map ((TPat_Atom Nothing) . (+f)) c
                         <|> return (TPat_Atom Nothing f)
                      <|>
                         do c <- parseChord
                            return $ TPat_Stack $ map (TPat_Atom Nothing) c


pBool :: MyParser (TPat Bool)
pBool = wrapPos $ do oneOf "t1"
                     return $ TPat_Atom Nothing True
                  <|>
                  do oneOf "f0"
                     return $ TPat_Atom Nothing False

parseIntNote  :: Integral i => MyParser i
parseIntNote = do s <- sign
                  i <- choice [integer, parseNote]
                  return $ applySign s $ fromIntegral i

parseInt :: MyParser Int
parseInt = do s <- sign
              i <- integer
              return $ applySign s $ fromIntegral i

pIntegral :: Integral a => MyParser (TPat a)
pIntegral = wrapPos $ do i <- parseIntNote
                         do c <- parseChord
                            return $ TPat_Stack $ map ((TPat_Atom Nothing) . (+i)) c
                           <|> return (TPat_Atom Nothing i)
                      <|>
                         do c <- parseChord
                            return $ TPat_Stack $ map (TPat_Atom Nothing) c

parseChord :: (Enum a, Num a) => MyParser [a]
parseChord = do char '\''
                name <- many1 $ letter <|> digit
                let chord = fromMaybe [0] $ lookup name chordTable
                do char '\''
                   notFollowedBy space <?> "chord range or 'i'"
                   let n = length chord
                   i <- option n (fromIntegral <$> integer)
                   j <- length <$> many (char 'i')
                   let chord' = take i $ drop j $ concatMap (\x -> map (+ x) chord) [0,12..]
                   return chord'
                  <|> return chord

parseNote :: Num a => MyParser a
parseNote = do n <- notenum
               modifiers <- many noteModifier
               octave <- option 5 natural
               let n' = foldr (+) n modifiers
               return $ fromIntegral $ n' + ((octave-5)*12)
  where
        notenum :: MyParser Integer
        notenum = choice [char 'c' >> return 0,
                          char 'd' >> return 2,
                          char 'e' >> return 4,
                          char 'f' >> return 5,
                          char 'g' >> return 7,
                          char 'a' >> return 9,
                          char 'b' >> return 11
                         ]
        noteModifier :: MyParser Integer
        noteModifier = choice [char 's' >> return 1,
                               char 'f' >> return (-1),
                               char 'n' >> return 0
                              ]

fromNote :: Num a => Pattern String -> Pattern a
fromNote pat = either (const 0) id . runParser parseNote 0 "" <$> pat

pColour :: MyParser (TPat ColourD)
pColour = wrapPos $ do name <- many1 letter <?> "colour name"
                       colour <- readColourName name <?> "known colour"
                       return $ TPat_Atom Nothing colour

pMult :: TPat a -> MyParser (TPat a)
pMult thing = do char '*'
                 spaces
                 r <- pRational <|> pPolyIn pRational <|> pPolyOut pRational
                 return $ TPat_Fast r thing
              <|>
              do char '/'
                 spaces
                 r <- pRational <|> pPolyIn pRational <|> pPolyOut pRational
                 return $ TPat_Slow r thing
              <|>
              return thing

pRand :: TPat a -> MyParser (TPat a)
pRand thing = do char '?'
                 r <- float <|> return 0.5
                 spaces
                 seed <- newSeed
                 return $ TPat_DegradeBy seed r thing
              <|> return thing

pE :: TPat a -> MyParser (TPat a)
pE thing = do (n,k,s) <- parens pair
              pure $ TPat_Euclid n k s thing
            <|> return thing
   where pair :: MyParser (TPat Int, TPat Int, TPat Int)
         pair = do a <- pSequence pIntegral
                   spaces
                   symbol ","
                   spaces
                   b <- pSequence pIntegral
                   c <- do symbol ","
                           spaces
                           pSequence pIntegral
                        <|> return (TPat_Atom Nothing 0)
                   return (a, b, c)

pRatio :: MyParser Rational
pRatio = do s <- sign
            n <- read <$> many1 digit
            result <- do char '%'
                         d <- decimal
                         return (n%d)
                      <|>
                      do char '.'
                         frac <- many1 digit
                         -- A hack, but not sure if doing this
                         -- numerically would be any faster..
                         return (toRational ((read $ show n ++ "." ++ frac)  :: Double))
                      <|>
                      return (n%1)
            c <- (ratioChar <|> return 1)
            return $ applySign s (result * c)
         <|> ratioChar
  where ratioChar = do char 'h'
                       return $ 1%2
                    <|> do char 'q'
                           return $ 1%4
                    <|> do char 'e'
                           return $ 1%8
                    <|> do char 's'
                           return $ 1%16
                    <|> do char 't'
                           return $ 1%3
                    <|> do char 'f'
                           return $ 1%5

pRational :: MyParser (TPat Rational)
pRational = wrapPos $ (TPat_Atom Nothing) <$> pRatio

<|MERGE_RESOLUTION|>--- conflicted
+++ resolved
@@ -37,7 +37,7 @@
           perr = parsecError err
 
 type MyParser = Text.Parsec.Prim.Parsec String Int
-  
+
 -- | AST representation of patterns
 
 data TPat a = TPat_Atom (Maybe ((Int, Int), (Int, Int))) a
@@ -56,9 +56,6 @@
             | TPat_EnumFromTo (TPat a) (TPat a)
             deriving (Show)
 
-<<<<<<< HEAD
-toPat :: (Enumerable a, Parseable a) => TPat a -> Pattern a
-=======
 {-
 patLen :: TPat a -> Rational
 patLen (TPat_Seq xs) = toRational $ sum $ map patLen xs
@@ -86,7 +83,6 @@
 -}
 
 toPat :: (Parseable a, Enumerable a) => TPat a -> Pattern a
->>>>>>> 50f11a20
 toPat = \case
    TPat_Atom (Just loc) x -> addContext (Context [loc]) $ pure x
    TPat_Atom Nothing x -> pure x
@@ -150,7 +146,7 @@
 class Parseable a where
   tPatParser :: MyParser (TPat a)
   doEuclid :: Pattern Int -> Pattern Int -> Pattern Int -> Pattern a -> Pattern a
-  -- toEuclid :: a -> 
+  -- toEuclid :: a ->
 
 class Enumerable a where
   fromTo :: a -> a -> Pattern a
@@ -159,7 +155,7 @@
 instance Parseable Double where
   tPatParser = pDouble
   doEuclid = euclidOff
-  
+
 instance Enumerable Double where
   fromTo = enumFromTo'
   fromThenTo = enumFromThenTo'
@@ -517,5 +513,4 @@
                            return $ 1%5
 
 pRational :: MyParser (TPat Rational)
-pRational = wrapPos $ (TPat_Atom Nothing) <$> pRatio
-
+pRational = wrapPos $ (TPat_Atom Nothing) <$> pRatio