{-# LANGUAGE FlexibleInstances #-}
{-# OPTIONS_GHC -fno-warn-orphans #-}

{-
    Simple.hs - Things for making Tidal extra-simple to use, originally made for 8 year olds.
    Copyright (C) 2020, Alex McLean and contributors

    This library is free software: you can redistribute it and/or modify
    it under the terms of the GNU General Public License as published by
    the Free Software Foundation, either version 3 of the License, or
    (at your option) any later version.

    This library is distributed in the hope that it will be useful,
    but WITHOUT ANY WARRANTY; without even the implied warranty of
    MERCHANTABILITY or FITNESS FOR A PARTICULAR PURPOSE.  See the
    GNU General Public License for more details.

    You should have received a copy of the GNU General Public License
    along with this library.  If not, see <http://www.gnu.org/licenses/>.
-}

module Sound.Tidal.Simple where

import Sound.Tidal.Control (chop, hurry)
import Sound.Tidal.Core ((#), (|*), (<~))
import Sound.Tidal.Params (crush, gain, pan, speed, s)
import Sound.Tidal.ParseBP (parseBP_E)
<<<<<<< HEAD
import Sound.Tidal.Pattern
=======
import Sound.Tidal.Pattern (ControlPattern, silence, rev)
>>>>>>> c135f633
import GHC.Exts ( IsString(..) )

instance {-# OVERLAPPING #-} IsString ControlPattern where
  fromString = s . parseBP_E

crunch :: ControlPattern -> ControlPattern
crunch = (# crush 3)

scratch :: ControlPattern -> ControlPattern
scratch = rev . chop 32

louder :: ControlPattern -> ControlPattern
louder = (|* gain 1.2)

quieter :: ControlPattern -> ControlPattern
quieter = (|* gain 0.8)

silent :: ControlPattern -> ControlPattern
silent = const silence

skip :: ControlPattern -> ControlPattern
skip = (0.25 <~)

left :: ControlPattern -> ControlPattern
left = (# pan 0)

right :: ControlPattern -> ControlPattern
right = (# pan 1)

higher :: ControlPattern -> ControlPattern
higher = (|* speed 1.5)

lower :: ControlPattern -> ControlPattern
lower = (|* speed 0.75)

faster :: ControlPattern -> ControlPattern
faster = hurry 2

slower :: ControlPattern -> ControlPattern
slower = hurry 0.5<|MERGE_RESOLUTION|>--- conflicted
+++ resolved
@@ -25,11 +25,7 @@
 import Sound.Tidal.Core ((#), (|*), (<~))
 import Sound.Tidal.Params (crush, gain, pan, speed, s)
 import Sound.Tidal.ParseBP (parseBP_E)
-<<<<<<< HEAD
 import Sound.Tidal.Pattern
-=======
-import Sound.Tidal.Pattern (ControlPattern, silence, rev)
->>>>>>> c135f633
 import GHC.Exts ( IsString(..) )
 
 instance {-# OVERLAPPING #-} IsString ControlPattern where
