--- conflicted
+++ resolved
@@ -7,7 +7,6 @@
 
 import           Sound.Tidal.Time
 -- import Sound.Tidal.Value
-<<<<<<< HEAD
 import           Data.List               (intersperse)
 import           Data.Maybe              (fromMaybe)
 import           Data.Ratio
@@ -24,24 +23,6 @@
   fmap f (Atom d i o v) = Atom d i o (f <$> v)
   fmap f (Cat xs)       = Cat $ map (fmap f) xs
   fmap f (Stack xs)     = Stack $ map (fmap f) xs
-=======
-import           Sound.Tidal.Pattern
-import           Sound.Tidal.Signal.Base ()
-import           Sound.Tidal.Types
-
-import           Data.List               (inits)
-import           Data.Ratio
-import           Prelude                 hiding (span)
-
--- import Sound.Tidal.Bjorklund
-
-instance Functor Sequence where
-  fmap f (Atom t v)    = Atom t (f v)
-  fmap _ (Gap t)       = Gap t
-  fmap f (Sequence xs) = Sequence $ map (fmap f) xs
-  fmap f (Stack xs)    = Stack $ map (fmap f) xs
->>>>>>> 7c043146
-
 
 instance Applicative Sequence where
   pure = step 1
@@ -61,20 +42,12 @@
 -- | TODO - does this need to be more complicated?
 instance Monad Sequence where
   return = pure
-<<<<<<< HEAD
   seqv >>= f = join $ fmap f seqv
-=======
-  Atom _ y >>= f   = f y
-  Gap x >>= _      = Gap x
-  Sequence x >>= f = Sequence $ map (>>= f) x
-  Stack y >>= f    = Stack (map (>>= f) y)
->>>>>>> 7c043146
 
 instance Pattern Sequence where
   toSignal = seqToSignal
   slowcat = seqCat
   fastcat = seqFastcat
-<<<<<<< HEAD
   _fast = _seqFast
   silence = gap 1
   atom = step 1
@@ -371,510 +344,4 @@
 
 pairAlign :: Strategy -> Direction -> Sequence a -> Sequence b -> Sequence (a, b)
 pairAlign s d a b = pairAligned d a' b'
-  where (a', b') = align s a b
-=======
-  _fast   = _seqFast
-  silence = Gap 1
-  atom    = pure
-  stack   = seqStack
-  rev     = seqRev
-  _run    = _seqRun
-  _scan   = _seqScan
-  timeCat = seqTimeCat
-  _ply    = _seqPly
-  -- every   = seqEvery
-  when    = seqWhen
-  --iter    = seqIter
-  --iter'   = seqIter'
-  _iter   = _seqIter
-  _iterBack  = _seqIter'
-  toSignal = _seqToSignal
-  _patternify f x pat = mapSeq (fmap f x) pat
-  _patternify_p_p f a b s = mapSeq (fmap f a <*> b ) s
-
--- | Takes sequence of functions and a list of sequences which have
--- | been aligned and applies the functions at the corresponding
--- | time points
-funcMap :: [Sequence (a -> b)] -> [Sequence a] -> [Sequence b]
-funcMap [] _ = []
-funcMap ((Atom x f):xs) y =
-  let t = seqSpan (Atom x f)
-      p = takeWhile (\r -> sum(map seqSpan r) <= t) $ inits y
-      pTill = last p
-      q = map (fmap f) pTill
-  in q ++ funcMap xs (drop (length pTill) y)
-funcMap (Gap x:xs) y=
-  let t = seqSpan (Gap x)
-      p = takeWhile (\r -> sum(map seqSpan r) <= t) $ inits y
-      pTill = last p
-      q = Gap (sum $ map seqSpan pTill)
-  in q : funcMap xs (drop (length pTill) y)
-funcMap (Sequence x:xs) y = funcMap (unwrapper x ++ xs) y
--- Why not - because it's ambiguous whether it's done via list or ziplist?
-funcMap _ _ = error "funcMap cannot be called on stack"
-
--- | Mapping a function on entire sequence instead of just the values it takes
-map' :: (Sequence a1 -> Sequence a2) -> Sequence a1 -> Sequence a2
-map' f (Atom x y)   = f (Atom x y)
-map' f (Gap x)      = f (Gap x)
-map' f (Sequence x) = Sequence $ map (map' f) x
-map' f (Stack y)    = Stack (map (map' f) y)
-
--- | Maps a sequence of functions on another sequence
-mapSeq :: Sequence (Sequence a -> Sequence b) -> Sequence a -> Sequence b
-mapSeq (Atom x f) something =
-  let (p,q) = align (Atom x f) something
-      c = reAlign p q
-      d = unwrap $ Sequence $ map (map' f) c
-  in d
-mapSeq (Gap x) something =
-  let (p,_) = align (Gap x) something
-  in unwrap $ Sequence  p
-mapSeq (Sequence f) something =
-    let (p,q) = align (Sequence f) something
-        c = unwrapper $ reAlign p q
-        d = unwrap $ Sequence  $ funcSeq p c
-    in d
-mapSeq (Stack f) something =
-    let d = map (`mapSeq` something) f
-    in Stack d
-
--- | mapSeq but with a particular strategy
-mapSeqS::Sequence (Sequence a-> Sequence b) -> Sequence a -> Strategy-> Sequence b
-mapSeqS (Atom x f) something s =
-  let (p,q) = alignS (Atom x f) something s
-      c = reduce $ reAlign p q
-      d = unwrap $ Sequence $ map (map' f) c
-  in d
-mapSeqS (Gap x) something s =
-  let (p,_) = alignS (Gap x) something s
-  in unwrap $ Sequence p
-mapSeqS (Sequence f) something s =
-    let (p,q) = alignS (Sequence f) something s
-        c = reduce $ unwrapper $ reAlign p q
-        d = unwrap $ Sequence  $ funcSeq p c
-    in d
-mapSeqS (Stack f) something s =
-    let d = map (\x -> mapSeqS x something s) f
-    in Stack d
-
--- | Takes sequence of functions on sequences and a sequence which
--- have been aligned and applies the functions at the corresponding
--- time points
-funcSeq :: [Sequence (Sequence a1 -> Sequence a2)]-> [Sequence a1] -> [Sequence a2]
-funcSeq [] _ = []
-funcSeq ((Atom x f):xs) y =
-  let t = seqSpan (Atom x f)
-      p = takeWhile (\r -> sum(map seqSpan r) <= t) $ inits y
-      pTill = last p
-      q = map (map' f) pTill
-  in q ++ funcSeq xs (drop (length pTill) y)
-funcSeq (Gap x:xs) y=
-  let t = seqSpan (Gap x)
-      p = takeWhile (\r -> sum(map seqSpan r) <= t) $ inits y
-      pTill = last p
-      q = Gap (sum $ map seqSpan pTill)
-  in q : funcSeq xs (drop (length pTill) y)
-funcSeq (Sequence x:xs) y = funcSeq (unwrapper x ++ xs) y
-funcSeq _ _ = error "funcSeq cannot be called on Stack"
-
--- | Takes two sequences, which have been obtained using stratApply,
--- or align, and then splits the second sequence with respect to the
--- break points of the first
-reAlign:: [Sequence a] -> [Sequence b] -> [Sequence b]
-reAlign [] _ = []
-reAlign ((Gap x):xs) y =
-  let t = seqSpan (Gap x)
-      p  = takeWhile (\q -> sum (map seqSpan q) <=t ) $ inits y
-      pTill = last p
-      l = length pTill
-      tTill = sum (map seqSpan pTill)
-      (a,b) = if tTill == t then (Gap 0, drop l y)  else
-        let (m,n) =  getPartition (y!!l) (t - tTill)
-        in (m, n :drop (l+1) y)
-  in if tTill == t then pTill ++ reAlign xs b else (pTill ++ [a]) ++ reAlign xs b
-reAlign ((Atom x s):xs) y =
-  let t = seqSpan (Atom x s)
-      p  = takeWhile (\q -> sum (map seqSpan q) <=t ) $ inits y
-      pTill = last p
-      l = length pTill
-      tTill = sum (map seqSpan pTill)
-      (a,b) = if tTill == t then (Gap 0, drop l y)  else
-        let (m,n) =  getPartition (y!!l) (t - tTill)
-        in (m, n :drop (l+1) y)
-  in (pTill ++ [a]) ++ reAlign xs b
-reAlign (Sequence x:xs) (Sequence y:ys) = reAlign (unwrapper x ++ xs) (unwrapper y ++ ys)
-reAlign _ _ = error "reAlign not defined"
-
-
--- | Function to partition an event in a sequence
-getPartition::Sequence a-> Time -> (Sequence a, Sequence a)
-getPartition (Atom x s) t = (Atom t s, Atom (x-t) s)
-getPartition (Gap x) t = (Gap t, Gap (x - t))
-getPartition (Sequence y) t =
-  let p = takeWhile (\q -> sum (map seqSpan q) <=t ) $ inits y
-      pTill = last p
-      l = length pTill
-      tTill = sum (map seqSpan pTill)
-      (a,b) = if tTill == t then (Gap 0, drop l y)  else
-        let (m,n) =  getPartition (y!!l) (t - tTill)
-        in (m, n :drop (l+1) y)
-  in (Sequence $ pTill ++ [a], Sequence b)
-getPartition (Stack s) t = let a = map (`getPartition` t) s in (Stack (map fst a),Stack (map snd a))
-
--- | Takes two sequences of possibly different types, and applies the given strategy to it
-alignS :: Sequence a1 -> Sequence a2 -> Strategy -> ([Sequence a1], [Sequence a2])
-alignS a b RepeatLCM =
-   let p = lcmTime (seqSpan a) (seqSpan b)
-   in if p == 0 then ([Gap 0],[Gap 0]) else (unwrapper $ replicate (fromIntegral  $ numerator $ p/seqSpan a) a, unwrapper $ replicate (fromIntegral $ numerator $ p/seqSpan b) b)
-
-alignS a b JustifyLeft =
-  let p = max (seqSpan a) (seqSpan b)
-  in (reduce (a : [Gap (p - seqSpan a)]), reduce (b :[Gap (p - seqSpan b )]))
-
-alignS a b JustifyRight =
-  let p = max (seqSpan a) (seqSpan b)
-  in (reduce (Gap (p - seqSpan a) : [a]), reduce (Gap (p - seqSpan b) : [b]))
-
-alignS a b Centre =
-  let p = max (seqSpan a) (seqSpan b)
-  in if p == 0 then ([Gap 0],[Gap 0]) else (reduce ([Gap ((p - seqSpan a)/2)] ++ [a] ++ [Gap ((p - seqSpan a)/2)]), reduce ([Gap ((p - seqSpan b)/2)] ++ [b] ++ [Gap ((p - seqSpan b)/2)]))
-
-alignS a b Expand =
-  let p = max (seqSpan a) (seqSpan b)
-  in if p==0 then ([Gap 0], [Gap 0]) else (reduce [expand a $ p/seqSpan a], reduce [expand b $ p/seqSpan b] )
-
-alignS a b Squeeze =
-  let p = min (seqSpan a) (seqSpan b)
-  in if p == 0 then ([Gap 0], [Gap 0]) else (reduce [expand a $ p/seqSpan a], reduce [expand b $ p/seqSpan b] )
-
-alignS a b JustifyBoth =
-  let p = max (seqSpan a) (seqSpan b)
-  in (reduce [expand' a p], reduce [expand' b p])
-
-alignS a b TruncateMin =
-  let p = min (seqSpan a) (seqSpan b)
-  in (reduce [cutShort a p], reduce [cutShort b p])
-
-alignS a b TruncateMax =
-  let p = max (seqSpan a) (seqSpan b)
-      x = if seqSpan a == 0 then [Gap p] else reduce [unwrap $ Sequence $ replicate (floor $ p/seqSpan a) a ++ let Sequence q = cutShort a (realToFrac (p - floor (p/seqSpan a)%1 * seqSpan a)) in q]
-      y = if seqSpan b == 0 then [Gap p] else reduce [unwrap $ Sequence $ replicate (floor $ p/seqSpan b) b ++ let Sequence q = cutShort b (realToFrac (p - floor (p/seqSpan b)%1 * seqSpan b)) in q]
-  in (x, y)
-
--- | Given two sequences of different types, this function uses the Expand method to align those two sequences
-align :: Sequence a1 -> Sequence a2 -> ([Sequence a1], [Sequence a2])
-align a b = alignS a b Expand
-
-unwrap :: Sequence a -> Sequence a
-unwrap (Sequence x) = Sequence $ unwrapper x
-unwrap (Stack x)    = Stack $ map unwrap x
-unwrap s            = s
-
--- | Unwrapping a sequence referes to removing the redundancies that
--- are present in the code
-unwrapper :: [Sequence a] -> [Sequence a]
-unwrapper []               = []
-unwrapper [Sequence x]     = unwrapper x
-unwrapper (Sequence x :xs) = unwrapper x ++ unwrapper xs
-unwrapper (Atom x s:xs)    = Atom x s : unwrapper xs
-unwrapper (Gap x:xs)       = if x ==0 then unwrapper xs else Gap x: unwrapper xs
-unwrapper (Stack x:xs)     = Stack x : unwrapper xs
-
-seqRev :: Sequence a -> Sequence a
-seqRev (Sequence bs) = Sequence $ reverse $ map rev bs
-seqRev (Stack bs)    = Stack $ map rev bs
-seqRev b             = b
-
--- ply :: Sequence Time -> Sequence a -> Sequence a
--- ply sr s =  mapSeq (fmap _ply sr) s
-
-_seqPly :: Time -> Sequence a -> Sequence a
-_seqPly n (Atom d v) = Sequence $ reduce $  ((replicate (floor n) $ Atom (d / toRational n) v) ++ [Atom (d - ((floor n)%1) *d /n ) v])
-_seqPly _ (Gap x) = Gap x
-_seqPly n (Sequence x) = unwrap $ Sequence (map (_ply n) x)
-_seqPly n (Stack x) =  Stack (map (_ply n) x)
-
-seqSpan :: Sequence a -> Time
-seqSpan (Atom s _)    = s
-seqSpan (Gap s)       = s
-seqSpan (Sequence bs) = sum $ map seqSpan bs
-seqSpan (Stack [])    = 0
-seqSpan (Stack x)     = seqSpan $ head x
-
--- | stratApply takes a list of sequences, a strategy, and then aligns all those sequences according to these strategies
-stratApply::Strategy -> [Sequence a] ->Sequence a
-stratApply _ [] = Gap 0
-
-stratApply JustifyLeft bs =
-  let a = maximum $ map seqSpan bs
-      b = map (\x -> Sequence (x: [Gap (a - seqSpan x)])) bs
-  in Stack b
-
-stratApply JustifyRight bs =
-  let a = maximum $ map seqSpan bs
-      b = map (\x -> Sequence (Gap (a - seqSpan x) : [x])) bs
-  in Stack b
-
-stratApply Centre bs =
-  let a = maximum $ map seqSpan bs
-      b = map( \x -> Sequence ([Gap ((a - seqSpan x)/2)] ++ [x] ++ [Gap ((a - seqSpan x)/2)])) bs
-  in Stack b
-
-stratApply RepeatLCM bs@(x:xs) =
-  let a = foldr (lcmTime . seqSpan) (seqSpan x) xs
-      b = map (\r ->  unwrap $ Sequence $  replicate (fromIntegral $ numerator $ a/seqSpan r) x) bs
-  in Stack b
-
-stratApply Expand bs =
-  let a = maximum $ map seqSpan bs
-      b = map (\x -> expand x $ a/seqSpan x) bs
-  in Stack b
-
-stratApply Squeeze bs =
-  let a = minimum $ map seqSpan bs
-      b = map (\x -> expand x $ a/seqSpan x) bs
-  in Stack b
-
-stratApply JustifyBoth bs =
-  let a = maximum $ map seqSpan bs
-      b = map (`expand'` a) bs
-  in Stack b
-
-stratApply TruncateMin bs =
-  let a = minimum $ map seqSpan bs
-      b = map (`cutShort` a) bs
-  in Stack b
-
-stratApply TruncateMax bs =
-  let a = maximum $ map seqSpan bs
-      b = map (\x -> unwrap $ Sequence $ replicate (floor $ a/seqSpan x) x ++ let Sequence p = cutShort x (realToFrac (a - floor (a/seqSpan x)%1 * seqSpan x)) in p) bs
-  in Stack b
-
--- Return a segment of a sequence
-cutShort :: Sequence a -> Time -> Sequence a
-cutShort (Atom x s) r = if x>r then Atom r s else Atom x s
-cutShort (Gap x) r = if x > r then Gap r else Gap x
-cutShort (Sequence x) r =
-  let p = takeWhile (\q -> sum (map seqSpan q) <=r ) $ inits x
-      pTill = last p
-      l = length pTill
-      tTill = sum (map seqSpan pTill)
-  in if tTill == r then Sequence pTill else Sequence $ pTill ++ [fst (getPartition (x!!l) (r - tTill))]
-cutShort (Stack x) r = Stack $ map (`cutShort` r) x
-
--- | Expand a sequence to a particular length, while not modifying the length of that sequence
-expand'::Sequence a -> Time -> Sequence a
-expand' (Atom x s) r = expand (Atom x s) $ r/seqSpan (Atom x s)
-expand' (Gap x) r = expand (Gap x) $ r/seqSpan (Gap x)
-expand' (Sequence [x]) r = Sequence [expand x (r/seqSpan x)]
-expand' (Sequence x) r =
-  let Sequence y = (expand (Sequence $ init x) $ (r- seqSpan (last x))/ seqSpan (Sequence $ init x))
-  in Sequence (y++ [last x])
-expand' (Stack x) r = Stack $ map (`expand'` r) x
-
--- | Expand a sequence to a particular length
-expand::Sequence a-> Time -> Sequence a
-expand (Atom x s) r   = Atom (x*r) s
-expand (Gap x) r      = Gap (x*r)
-expand (Sequence x) r = Sequence $ map (`expand` r) x
-expand (Stack x) r    = Stack $ map (`expand` r) x
-
--- | Reduces a list of sequences by joining contiguous gaps and
--- removing zero-length atoms
-reduce :: [Sequence a] -> [Sequence a]
-reduce (Atom 0 _:xs)      = reduce xs
-reduce (Gap x1:Gap x2:xs) = reduce $ Gap (x1+x2):xs
--- TODO I don't understand this.. how can `reduce x` typecheck, when 'x' isn't a list?
-reduce (Sequence x:xs)    = Sequence (reduce x):reduce xs
--- TODO this means `reduce [Stack [Gap 1, Gap 2]]` returns `[Stack [Gap (3 % 1)]]` which seems wrong
-reduce (Stack x:xs)       = Stack (reduce x):reduce xs
-reduce (x:xs)             = x:reduce xs
-reduce []                 = []
-
-_seqFast :: Time -> Sequence a -> Sequence a
-_seqFast n (Atom x s)   = Atom (x/n) s
-_seqFast n (Gap x)      = Gap (x/n)
-_seqFast n (Sequence s) = Sequence $ map (_fast n) s
-_seqFast n (Stack x)    = Stack $ map(_fast n) x
-
--- | Speed up the sequence with a given fixed strategy
-fastS :: Sequence Time -> Sequence a -> Strategy -> Sequence a
-fastS sr = mapSeqS (fmap _fast sr)
-
--- | Slow down the sequence with a given strategy
-slowS :: Sequence Time -> Sequence a -> Strategy -> Sequence a
-slowS sr = mapSeqS (fmap _slow sr)
-
--- | Repeat the sequence a desired number of times without changing duration
-rep :: Int -> Sequence a-> Sequence a
-rep n (Atom x s)   = Atom (realToFrac n * x) s
-rep n (Gap x)      = Gap (realToFrac  n * x)
-rep n (Sequence s) = Sequence $ reduce $ concat $ replicate n s
-rep n (Stack s)    = Stack $ map (rep n) s
-
--- | Repeat sequence desired number of times, and squeeze it into the duration of the original sequence
-repSqueeze :: Int -> Sequence a-> Sequence a
-repSqueeze n s = _fast (realToFrac n) $ rep n s
-
--- | Takes a list of sequences, and if aligned returns a stack. Otherwise applies default method and returns
-seqStack :: [Sequence a] -> Sequence a
-seqStack s =
-  let a = foldl (\acc x->if seqSpan x==acc then acc else -1) (seqSpan $ head s) s
-  in if a == (-1) then stratApply Expand s else Stack s
-
--- | Works like stack, but user can give the desired strategy
-seqStackS :: [Sequence a] -> Strategy -> Sequence a
-seqStackS s strat =
-  let a = foldl (\acc x->if seqSpan x==acc then acc else -1) (seqSpan $ head s) s
-  in if a == (-1) then stratApply strat s else Stack s
-
--- euclid :: Sequence Int -> Sequence Int -> Sequence b -> Sequence b
--- euclid s1 s2 sa =
---   let b = fmap _euclid s1
---       c = b <*> s2
---       d = mapSeq c sa
---   in d
-
--- -- | Obtain a euclidean pattern
--- _euclid:: Int-> Int-> Sequence a -> Sequence a
--- _euclid a b s  =
---   let x = bjorklund (a, b)
---       y = map (\t -> if t then s else Gap (seqSpan s)) x
---   in unwrap $ Sequence y
-
--- _patternify f x pat = mapSeq (fmap f x) pat
-
-seqWhen :: Sequence Bool -> (Sequence b -> Sequence b) -> Sequence b -> Sequence b
-seqWhen boolpat f pat = mapSeq (fmap (\b -> if b then f else id) boolpat) pat
-
-whenS :: Sequence Bool -> (Sequence b -> Sequence b) -> Sequence b -> Strategy -> Sequence b
-whenS boolpat f pat strat = mapSeqS (fmap (\b -> if b then f else id) boolpat) pat strat
-
--- -- | Apply a function to a sequence every "n" iterations
--- now implemented in 'pattern'
--- seqEvery :: Sequence Int -> (Sequence b -> Sequence b) -> Sequence b -> Sequence b
--- seqEvery (Atom x s) f sb = _seqEvery s f sb
--- seqEvery (Gap _) _ sb = sb
--- seqEvery (Sequence x) f sb = Sequence $ reduce $  map (\t -> every t f sb) x
--- seqEvery (Stack x) f sb = Stack $ map (\t -> every t f sb) x
-
--- -- | Like every, but the strategy for stacking is given
--- everyS::Sequence Int -> (Sequence b -> Sequence b) -> Sequence b -> Strategy -> Sequence b
--- everyS si f sb strat = let (a,b) = alignS si sb strat
---                       in unwrap $ every (Sequence a) f (Sequence b)
-
--- -- | Helper function for every
--- _seqEvery :: Int -> (Sequence a -> Sequence a) -> Sequence a -> Sequence a
--- _seqEvery n f s = unwrap $ Sequence $ replicate (n-1) s ++ [f s]
-
--- TODO - are Pattern definitions of these good enough??
--- fromList:: [a] -> Sequence a
--- fromList x=  unwrap $ Sequence $ reduce $  map (Atom 1) x
--- fastFromList ::[a] -> Sequence a
--- fastFromList x = unwrap $ Sequence $ reduce $ map (Atom (realToFrac $ (1%length x))) x
--- seqListToPat ::[a] -> Sequence a
--- seqListToPat = fastFromList
-
--- seqFromMaybes :: [Maybe a] -> Sequence a
--- seqFromMaybes = fastcat . map f
---   where f Nothing = Gap 1
---         f (Just x) = Atom 1 x
-
-seqFastcat ::  [Sequence a]  -> Sequence a
-seqFastcat x = _fast (sum $ map seqSpan x) $ Sequence (reduce x)
-
-_seqRun :: (Enum a, Num a) => a -> Sequence a
-_seqRun n = unwrap $  fastFromList [0 .. n-1]
-
-seqSlowcat :: [Sequence a] -> Sequence a
-seqSlowcat []  = Gap 0
-seqSlowcat [b] = b
-seqSlowcat bs  = Sequence bs
-
--- | From @1@ for the first cycle, successively adds a number until it gets up to @n@
-_seqScan :: (Enum a, Num a) => a -> Sequence a
-_seqScan n = unwrap $ slowcat $ map _seqRun [1 .. n]
-
-seqTimeCat :: [(Time, Sequence a)] -> Sequence a
-seqTimeCat x = cat $ map (\t -> _fast (seqSpan (snd t)/fst t) (snd t)) x
-
-rotL :: Time -> Sequence a -> Sequence a
-rotL t (Sequence x) = splitUp t x
-rotL t (Stack x)    = Stack $ map (t `rotL`) x
-rotL _ x            = x
-
-rotR :: Time -> Sequence a -> Sequence a
-rotR t (Sequence x) = splitUp (seqSpan (Sequence x) - t) x
-rotR t (Stack x)    = Stack $ map (t `rotR`) x
-rotR _ x            = x
-
-splitUp :: Time -> [Sequence a] -> Sequence a
-splitUp t x =
-  let a = takeWhile (\m -> sum (map seqSpan m) <=t ) (inits x)
-      pTill =if null a then [] else  last a
-      l = length pTill
-      tTill = sum (map seqSpan pTill)
-      (p,q) = if tTill == t then (pTill, drop l x)  else
-        let (m,n) =  getPartition (x!!l) (t - tTill)
-        in (pTill ++ [m], n : drop (l+1) x)
-  in Sequence $ q++p
-
--- | Iterates a sequence to fit into a given number of cycles of the sequence while applying rotL
-seqIter :: Sequence Int -> Sequence a ->  Sequence a
-seqIter sr s =
-  let (a,b) = align sr s
-  in unwrap $  iterer (Sequence a) (Sequence b)
-
--- | iter with a particular strategy
-iterS :: Sequence Int -> Sequence a -> Strategy -> Sequence a
-iterS sr s st =
-  let (a,b) = alignS sr s st
-  in unwrap $  iterer (Sequence a) (Sequence b)
-
-iterer :: Sequence Int -> Sequence a -> Sequence a
-iterer (Atom _ s) sr   = _iter s sr
-iterer (Gap x) _       = Gap x
-iterer (Sequence x) sr = Sequence $ map (`iterer` sr) x
-iterer (Stack x) sr    = stack $ map (`iterer` sr) x
-
-_seqIter :: Int -> Sequence a -> Sequence a
-_seqIter n p = slowcat $ map (\i -> (fromIntegral i % fromIntegral n) `rotL` p) [0 .. (n-1)]
-
--- | @iter'@ is the same as @iter@, but decrements the starting
--- subdivision instead of incrementing it.
-seqIter' :: Sequence Int -> Sequence c ->Sequence c
-seqIter' sr s=
-  let (a,b) = align sr s
-  in unwrap $  iterer' (Sequence a) (Sequence b)
-
--- | iter', but with a particular strategy
-iterS' :: Sequence Int -> Sequence c -> Strategy -> Sequence c
-iterS' sr s st =
-  let (a,b) = alignS sr s st
-  in unwrap $ iterer' (Sequence a) (Sequence b)
-
-iterer' :: Sequence Int -> Sequence a -> Sequence a
-iterer' (Atom _ s) sr = _seqIter'
- s sr
-iterer' (Gap x) _ = Gap x
-iterer' (Sequence x) sr = Sequence $ map (`iterer'` sr) x
-iterer' (Stack x) sr = stack $ map (`iterer'` sr) x
-
-_seqIter' :: Int -> Sequence a -> Sequence a
-_seqIter' n p = slowcat $ map (\i -> (fromIntegral i % fromIntegral n) `rotR` p) [0 .. (n-1)]
-
-_seqToSignal :: Sequence a -> Signal a
-_seqToSignal (Atom t v) = _fast t $ atom v
-_seqToSignal (Gap t) = _slow t $ silence
-_seqToSignal (Sequence seqs) = let t = seqSpan (Sequence seqs) in
-  slow (fromRational $ toRational t) $ timeCat $ map (\b-> (seqSpan b, _seqSignalHelp b)) seqs
-_seqToSignal (Stack seqs) = let t = seqSpan (Sequence seqs) in
-  slow (fromRational $ toRational t) $ stack $ map _seqToSignal seqs
-
-_seqSignalHelp:: Sequence a -> Signal a
-_seqSignalHelp (Atom _ a) = pure a
-_seqSignalHelp (Gap _) = silence
-_seqSignalHelp (Sequence bs) = timeCat $ map (\b -> (seqSpan b, _seqSignalHelp b)) bs
-_seqSignalHelp (Stack bs) = stack $ map _seqToSignal bs
->>>>>>> 7c043146
+  where (a', b') = align s a b