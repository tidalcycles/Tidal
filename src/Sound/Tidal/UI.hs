--- conflicted
+++ resolved
@@ -1464,7 +1464,6 @@
 beat = patternify2 $ __beat innerJoin
 
 __beat :: (Pattern (Pattern a) -> Pattern a) -> Time -> Time -> Pattern a -> Pattern a
-<<<<<<< HEAD
 __beat join t d p = join $ (compress (s,e) . pure) <$> p
                       where s = t' / d
                             e  = min 1 $ (t'+1) / d
@@ -1504,46 +1503,7 @@
   # n (run 8)
 @
 -}
-=======
-__beat join t d p = join $ (compress (s, e) . pure) <$> p
-  where
-    s = t' / d
-    e = (t' + 1) / d
-    t' = t `mod'` d
-
--- |
--- @mask@ takes a boolean pattern and ‘masks’ another pattern with it. That is,
--- events are only carried over if they match within a ‘true’ event in the binary
--- pattern, i.e., it removes events from the second pattern that don't start during
--- an event from the first.
---
--- For example, consider this kind of messy rhythm without any rests.
---
--- > d1 $ sound (slowcat ["sn*8", "[cp*4 bd*4, hc*5]"]) # n (run 8)
---
--- If we apply a mask to it
---
--- @
--- d1 $ s ( mask ("1 1 1 ~ 1 1 ~ 1" :: Pattern Bool)
---          ( slowcat ["sn*8", "[cp*4 bd*4, bass*5]"] )
---        )
---   # n (run 8)
--- @
---
--- Due to the use of `slowcat` here, the same mask is first applied to @"sn*8"@ and
--- in the next cycle to @"[cp*4 bd*4, hc*5]"@.
---
--- You could achieve the same effect by adding rests within the `slowcat` patterns,
--- but mask allows you to do this more easily. It kind of keeps the rhythmic
--- structure and you can change the used samples independently, e.g.,
---
--- @
--- d1 $ s ( mask ("1 ~ 1 ~ 1 1 ~ 1")
---          ( slowcat ["can*8", "[cp*4 sn*4, jvbass*16]"] )
---        )
---   # n (run 8)
--- @
->>>>>>> a4f5be6b
+
 mask :: Pattern Bool -> Pattern a -> Pattern a
 mask b p = const <$> p <* (filterValues id b)
 
