module Sound.Tidal.Stream.Types where

import           Control.Concurrent.MVar
import qualified Data.Map.Strict           as Map
import           Sound.Tidal.Pattern
import           Sound.Tidal.Show          ()

import qualified Network.Socket            as N
import qualified Sound.Osc.Fd              as O

import qualified Sound.Tidal.Clock         as Clock

import           Sound.Tidal.Stream.Config

data Stream = Stream {sConfig    :: Config,
<<<<<<< HEAD
=======
                      sBusses    :: MVar [Int],
>>>>>>> 850fb7aa
                      sStateMV   :: MVar ValueMap,
                      -- sOutput :: MVar ControlPattern,
                      sClockRef  :: Clock.ClockRef,
                      sListen    :: Maybe O.Udp,
                      sPMapMV    :: MVar PlayMap,
                      sGlobalFMV :: MVar (ControlPattern -> ControlPattern),
                      sCxs       :: [Cx]
                     }

data Cx = Cx {cxTarget  :: Target,
              cxUDP     :: O.Udp,
              cxOSCs    :: [OSC],
              cxAddr    :: N.AddrInfo,
<<<<<<< HEAD
              cxBusAddr :: Maybe N.AddrInfo,
              cxBusses  :: Maybe (MVar [Int])
=======
              cxBusAddr :: Maybe N.AddrInfo
>>>>>>> 850fb7aa
             }

data StampStyle = BundleStamp
                | MessageStamp
  deriving (Eq, Show)

data Schedule = Pre StampStyle
              | Live
  deriving (Eq, Show)

data Target = Target {oName      :: String,
                      oAddress   :: String,
                      oPort      :: Int,
                      oBusPort   :: Maybe Int,
                      oLatency   :: Double,
                      oWindow    :: Maybe Arc,
                      oSchedule  :: Schedule,
                      oHandshake :: Bool
                     }
                 deriving Show

data Args = Named {requiredArgs :: [String]}
          | ArgList [(String, Maybe Value)]
         deriving Show

data OSC = OSC {path :: String,
                args :: Args
               }
         | OSCContext {path :: String}
         deriving Show

<<<<<<< HEAD
data PlayState = PlayState {pattern :: ControlPattern,
                            mute    :: Bool,
                            solo    :: Bool,
                            history :: [ControlPattern]
=======
data PlayState = PlayState {psPattern :: ControlPattern,
                            psMute    :: Bool,
                            psSolo    :: Bool,
                            psHistory :: [ControlPattern]
>>>>>>> 850fb7aa
                           }
               deriving Show

type PatId = String
type PlayMap = Map.Map PatId PlayState

-- data TickState = TickState {
--                     tickArc   :: Arc,
--                     tickNudge :: Double
--                    }
--   deriving Show

patternTimeID :: String
patternTimeID = "_t_pattern"<|MERGE_RESOLUTION|>--- conflicted
+++ resolved
@@ -13,10 +13,6 @@
 import           Sound.Tidal.Stream.Config
 
 data Stream = Stream {sConfig    :: Config,
-<<<<<<< HEAD
-=======
-                      sBusses    :: MVar [Int],
->>>>>>> 850fb7aa
                       sStateMV   :: MVar ValueMap,
                       -- sOutput :: MVar ControlPattern,
                       sClockRef  :: Clock.ClockRef,
@@ -30,12 +26,8 @@
               cxUDP     :: O.Udp,
               cxOSCs    :: [OSC],
               cxAddr    :: N.AddrInfo,
-<<<<<<< HEAD
               cxBusAddr :: Maybe N.AddrInfo,
               cxBusses  :: Maybe (MVar [Int])
-=======
-              cxBusAddr :: Maybe N.AddrInfo
->>>>>>> 850fb7aa
              }
 
 data StampStyle = BundleStamp
@@ -67,17 +59,10 @@
          | OSCContext {path :: String}
          deriving Show
 
-<<<<<<< HEAD
-data PlayState = PlayState {pattern :: ControlPattern,
-                            mute    :: Bool,
-                            solo    :: Bool,
-                            history :: [ControlPattern]
-=======
 data PlayState = PlayState {psPattern :: ControlPattern,
                             psMute    :: Bool,
                             psSolo    :: Bool,
                             psHistory :: [ControlPattern]
->>>>>>> 850fb7aa
                            }
                deriving Show
 
