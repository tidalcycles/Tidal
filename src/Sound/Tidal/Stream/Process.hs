{-# LANGUAGE BangPatterns               #-}
{-# LANGUAGE ConstraintKinds            #-}
{-# LANGUAGE FlexibleContexts           #-}
{-# LANGUAGE GeneralizedNewtypeDeriving #-}
{-# LANGUAGE ScopedTypeVariables        #-}
{-# OPTIONS_GHC -fno-warn-missing-fields #-}
{-# LANGUAGE DeriveGeneric              #-}
{-# LANGUAGE StandaloneDeriving         #-}

module Sound.Tidal.Stream.Process where

{-
    Process.hs - Tidal's thingie for turning patterns into OSC streams
    Copyright (C) 2020, Alex McLean and contributors

    This library is free software: you can redistribute it and/or modify
    it under the terms of the GNU General Public License as published by
    the Free Software Foundation, either version 3 of the License, or
    (at your option) any later version.

    This library is distributed in the hope that it will be useful,
    but WITHOUT ANY WARRANTY; without even the implied warranty of
    MERCHANTABILITY or FITNESS FOR A PARTICULAR PURPOSE.  See the
    GNU General Public License for more details.

    You should have received a copy of the GNU General Public License
    along with this library.  If not, see <http://www.gnu.org/licenses/>.
-}

import           Control.Applicative       ((<|>))
import           Control.Concurrent.MVar
import qualified Control.Exception         as E
import           Control.Monad             (forM_, when)
import           Data.Coerce               (coerce)
import qualified Data.Map.Strict           as Map
import           Data.Maybe                (catMaybes, fromJust, fromMaybe)
import           System.IO                 (hPutStrLn, stderr)

import qualified Sound.Osc.Fd              as O
import qualified Sound.Osc.Transport.Fd.Udp as O

import           Data.List                 (sortOn)
import qualified Sound.Tidal.Clock         as Clock
import           Sound.Tidal.Core          (stack, (#))
import           Sound.Tidal.ID
import qualified Sound.Tidal.Link          as Link
import           Sound.Tidal.Params        (pS)
import           Sound.Tidal.Pattern
import           Sound.Tidal.Show          ()
import           Sound.Tidal.Utils         ((!!!))

import           Sound.Tidal.Stream.Target
import           Sound.Tidal.Stream.Types

data ProcessedEvent =
  ProcessedEvent {
    peHasOnset         :: Bool,
    peEvent            :: Event ValueMap,
    peCps              :: Double,
    peDelta            :: Link.Micros,
    peCycle            :: Time,
    peOnWholeOrPart    :: Link.Micros,
    peOnWholeOrPartOsc :: O.Time,
    peOnPart           :: Link.Micros,
    peOnPartOsc        :: O.Time
  }

-- | Query the current pattern (contained in argument @stream :: Stream@)
-- for the events in the current arc (contained in argument @st :: T.State@),
-- translate them to OSC messages, and send these.
--
-- If an exception occurs during sending,
-- this functions prints a warning and continues, because
-- the likely reason is that the backend (supercollider) isn't running.
--
-- If any exception occurs before or outside sending
-- (e.g., while querying the pattern, while computing a message),
-- this function prints a warning and resets the current pattern
-- to the previous one (or to silence if there isn't one) and continues,
-- because the likely reason is that something is wrong with the current pattern.

doTick :: MVar ValueMap                           -- pattern state
       -> MVar PlayMap                            -- currently playing
       -> MVar (ControlPattern -> ControlPattern) -- current global fx
       -> [Cx]                                    -- target addresses
       -> (Time,Time)                             -- current arc
       -> Double                                  -- nudge
       -> Clock.ClockConfig                       -- config of the clock
       -> Clock.ClockRef                          -- reference to the clock
       -> (Link.SessionState, Link.SessionState)  -- second session state is for keeping track of tempo changes
       -> IO ()
<<<<<<< HEAD
doTick stateMV playMV globalFMV cxs (st,end) nudge ops =
  E.handle (\ (e :: E.SomeException) -> do
    hPutStrLn stderr $ "Failed to Stream.doTick: " ++ show e
    hPutStrLn stderr $ "Return to previous pattern."
    setPreviousPatternOrSilence playMV) (do
      sMap <- takeMVar stateMV
=======
doTick stateMV busMV playMV globalFMV cxs listen (st,end) nudge cconf cref (ss, temposs) =
  E.handle handleException $ do
    modifyMVar_ stateMV $ \sMap -> do
>>>>>>> 89478b68
      pMap <- readMVar playMV
      sGlobalF <- readMVar globalFMV
      bpm <- Clock.getTempo ss
      let
        patstack = sGlobalF $ playStack pMap
        cps = ((Clock.beatToCycles cconf) $ fromRational bpm) / 60
        sMap' = Map.insert "_cps" (VF $ coerce cps) sMap
        extraLatency = nudge
        -- First the state is used to query the pattern
        es = sortOn (start . part) $ query patstack (State {arc = Arc st end,
                                                        controls = sMap'
                                                      }
                                                )
         -- Then it's passed through the events
        (sMap'', es') = resolveState sMap' es
      tes <- processCps cconf cref (ss, temposs) es'
      -- For each OSC target
      forM_ cxs $ \cx@(Cx target _ oscs _ _ bussesMV) -> do
              busses <- mapM readMVar bussesMV
              -- Latency is configurable per target.
              -- Latency is only used when sending events live.
              let latency = oLatency target
                  ms = concatMap (\e ->  concatMap (toOSC busses e) oscs) tes
              -- send the events to the OSC target
              forM_ ms $ \m -> (send cx latency extraLatency m) `E.catch` \(e :: E.SomeException) ->
                hPutStrLn stderr $ "Failed to send. Is the '" ++ oName target ++ "' target running? " ++ show e
      return sMap''
  where
    handleException :: E.SomeException -> IO ()
    handleException e = do
      hPutStrLn stderr $ "Failed to Stream.doTick: " ++ show e
      hPutStrLn stderr $ "Return to previous pattern."
      setPreviousPatternOrSilence playMV

processCps :: Clock.ClockConfig -> Clock.ClockRef -> (Link.SessionState, Link.SessionState) -> [Event ValueMap] -> IO [ProcessedEvent]
processCps cconf cref (ss, temposs) = mapM processEvent
  where
    processEvent ::  Event ValueMap  -> IO ProcessedEvent
    processEvent e = do
      let wope = wholeOrPart e
          partStartCycle = start $ part e
          partStartBeat = (Clock.cyclesToBeat cconf) (realToFrac partStartCycle)
          onCycle = start wope
          onBeat = (Clock.cyclesToBeat cconf) (realToFrac onCycle)
          offCycle = stop wope
          offBeat = (Clock.cyclesToBeat cconf) (realToFrac offCycle)
      on <- Clock.timeAtBeat cconf ss onBeat
      onPart <- Clock.timeAtBeat cconf ss partStartBeat
      when (eventHasOnset e) (do
        let cps' = Map.lookup "cps" (value e) >>= getF
        maybe (return ()) (\newCps -> Clock.setTempoCPS newCps on cconf temposs) (fmap toRational cps')
        )
      off <- Clock.timeAtBeat cconf ss offBeat
      bpm <- Clock.getTempo ss
      wholeOrPartOsc <- Clock.linkToOscTime cref on
      onPartOsc <- Clock.linkToOscTime cref onPart
      let cps = ((Clock.beatToCycles cconf) $ fromRational bpm) / 60
      let delta = off - on
      return $! ProcessedEvent {
          peHasOnset = eventHasOnset e,
          peEvent = e,
          peCps = cps,
          peDelta = delta,
          peCycle = onCycle,
          peOnWholeOrPart = on,
          peOnWholeOrPartOsc = wholeOrPartOsc,
          peOnPart = onPart,
          peOnPartOsc = onPartOsc
        }


toOSC :: Maybe [Int] -> ProcessedEvent -> OSC -> [(Double, Bool, O.Message)]
toOSC maybeBusses pe osc@(OSC _ _)
  = catMaybes (playmsg:busmsgs)
      -- playmap is a ValueMap where the keys don't start with ^ and are not ""
      -- busmap is a ValueMap containing the rest of the keys from the event value
      -- The partition is performed in order to have special handling of bus ids.
      where
        (playmap, busmap) = Map.partitionWithKey (\k _ -> null k || head k /= '^') $ val pe
        -- Map in bus ids where needed.
        --
        -- Bus ids are integers
        -- If busses is empty, the ids to send are directly contained in the the values of the busmap.
        -- Otherwise, the ids to send are contained in busses at the indices of the values of the busmap.
        -- Both cases require that the values of the busmap are only ever integers,
        -- that is, they are Values with constructor VI
        -- (but perhaps we should explicitly crash with an error message if it contains something else?).
        -- Map.mapKeys tail is used to remove ^ from the keys.
        -- In case (value e) has the key "", we will get a crash here.
        playmap' = Map.union (Map.mapKeys tail $ Map.map (\v -> VS ('c':(show $ toBus $ fromMaybe 0 $ getI v))) busmap) playmap
        val = value . peEvent
        -- Only events that start within the current nowArc are included
        playmsg | peHasOnset pe = do
                  -- If there is already cps in the event, the union will preserve that.
                  let extra = Map.fromList [("cps", (VF (peCps pe))),
                                          ("delta", VF (Clock.addMicrosToOsc (peDelta pe) 0)),
                                          ("cycle", VF (fromRational (peCycle pe)))
                                        ]
                      addExtra = Map.union playmap' extra
                      ts = (peOnWholeOrPartOsc pe) + nudge -- + latency
                  vs <- toData osc ((peEvent pe) {value = addExtra})
                  mungedPath <- substitutePath (path osc) playmap'
                  return (ts,
                          False, -- bus message ?
                          O.Message mungedPath vs
                          )
                | otherwise = Nothing
        toBus n | Just busses <- maybeBusses, (not . null) busses = busses !!! n
                | otherwise = n
        busmsgs = map
                    (\(k, b) -> do k' <- if (not $ null k) && head k == '^' then Just (tail k) else Nothing
                                   v <- Map.lookup k' playmap
                                   bi <- getI b
                                   return $ (tsPart,
                                             True, -- bus message ?
                                             O.Message "/c_set" [O.int32 (toBus bi), toDatum v]
                                            )
                    )
                    (Map.toList busmap)
          where
            tsPart = (peOnPartOsc pe) + nudge -- + latency
        nudge = fromJust $ getF $ fromMaybe (VF 0) $ Map.lookup "nudge" $ playmap
toOSC _ pe (OSCContext oscpath)
  = map cToM $ contextPosition $ context $ peEvent pe
  where cToM :: ((Int,Int),(Int,Int)) -> (Double, Bool, O.Message)
        cToM ((x, y), (x',y')) = (ts,
                                  False, -- bus message ?
                                  O.Message oscpath $ (O.string ident):(O.float (peDelta pe)):(O.float cyc):(map O.int32 [x,y,x',y'])
                                 )
        cyc :: Double
        cyc = fromRational $ peCycle pe
        nudge = fromMaybe 0 $ Map.lookup "nudge" (value $ peEvent pe) >>= getF
        ident = fromMaybe "unknown" $ Map.lookup "_id_" (value $ peEvent pe) >>= getS
        ts = (peOnWholeOrPartOsc pe) + nudge -- + latency

toData :: OSC -> Event ValueMap -> Maybe [O.Datum]
toData (OSC {args = ArgList as}) e = fmap (fmap (toDatum)) $ sequence $ map (\(n,v) -> Map.lookup n (value e) <|> v) as
toData (OSC {args = Named rqrd}) e
  | hasRequired rqrd = Just $ concatMap (\(n,v) -> [O.string n, toDatum v]) $ Map.toList $ value e
  | otherwise = Nothing
  where hasRequired [] = True
        hasRequired xs = null $ filter (not . (`elem` ks)) xs
        ks = Map.keys (value e)
toData _ _ = Nothing

toDatum :: Value -> O.Datum
toDatum (VF x)     = O.float x
toDatum (VN x)     = O.float x
toDatum (VI x)     = O.int32 x
toDatum (VS x)     = O.string x
toDatum (VR x)     = O.float $ ((fromRational x) :: Double)
toDatum (VB True)  = O.int32 (1 :: Int)
toDatum (VB False) = O.int32 (0 :: Int)
toDatum (VX xs)    = O.Blob $ O.blob_pack xs
toDatum _          = error "toDatum: unhandled value"

substitutePath :: String -> ValueMap -> Maybe String
substitutePath str cm = parse str
  where parse [] = Just []
        parse ('{':xs) = parseWord xs
        parse (x:xs) = do xs' <- parse xs
                          return (x:xs')
        parseWord xs | b == [] = getString cm a
                     | otherwise = do v <- getString cm a
                                      xs' <- parse (tail b)
                                      return $ v ++ xs'
          where (a,b) = break (== '}') xs

getString :: ValueMap -> String -> Maybe String
getString cm s = (simpleShow <$> Map.lookup param cm) <|> defaultValue dflt
                      where (param, dflt) = break (== '=') s
                            simpleShow :: Value -> String
                            simpleShow (VS str)     = str
                            simpleShow (VI i)       = show i
                            simpleShow (VF f)       = show f
                            simpleShow (VN n)       = show n
                            simpleShow (VR r)       = show r
                            simpleShow (VB b)       = show b
                            simpleShow (VX xs)      = show xs
                            simpleShow (VState _)   = show "<stateful>"
                            simpleShow (VPattern _) = show "<pattern>"
                            simpleShow (VList _)    = show "<list>"
                            defaultValue :: String -> Maybe String
                            defaultValue ('=':dfltVal) = Just dfltVal
                            defaultValue _             = Nothing

playStack :: PlayMap -> ControlPattern
playStack pMap = stack . (map psPattern) . (filter active) . Map.elems $ pMap
  where active pState = if hasSolo pMap
                        then psSolo pState
                        else not (psMute pState)

hasSolo :: Map.Map k PlayState -> Bool
hasSolo = (>= 1) . length . filter psSolo . Map.elems

<<<<<<< HEAD

-- Used for Tempo callback
-- Tempo changes will be applied.
-- However, since the full arc is processed at once and since Link does not support
-- scheduling, tempo change may affect scheduling of events that happen earlier
-- in the normal stream (the one handled by onTick).
onSingleTick :: Config -> Clock.ClockRef -> MVar ValueMap -> MVar PlayMap -> MVar (ControlPattern -> ControlPattern) -> [Cx] -> ControlPattern -> IO ()
onSingleTick config clockRef stateMV _ globalFMV cxs pat = do
  ops <- Clock.getZeroedLinkOperations (cClockConfig config) clockRef
=======
onSingleTick :: Clock.ClockConfig -> Clock.ClockRef -> MVar ValueMap -> MVar [Int] -> MVar PlayMap -> MVar (ControlPattern -> ControlPattern) -> [Cx] -> Maybe O.Udp -> ControlPattern -> IO ()
onSingleTick clockConfig clockRef stateMV busMV _ globalFMV cxs listen pat = do
>>>>>>> 89478b68
  pMapMV <- newMVar $ Map.singleton "fake"
          (PlayState {psPattern = pat,
                      psMute = False,
                      psSolo = False,
                      psHistory = []
                      }
          )
<<<<<<< HEAD
  -- The nowArc is a full cycle
  doTick stateMV pMapMV globalFMV cxs (0,1) 0 ops

=======
  Clock.clockOnce (doTick stateMV busMV pMapMV globalFMV cxs listen) clockConfig clockRef
>>>>>>> 89478b68


-- Used for Tempo callback
updatePattern :: Stream -> ID -> Time -> ControlPattern -> IO ()
updatePattern stream k !t pat = do
  let x = queryArc pat (Arc 0 0)
  pMap <- seq x $ takeMVar (sPMapMV stream)
  let playState = updatePS $ Map.lookup (fromID k) pMap
  putMVar (sPMapMV stream) $ Map.insert (fromID k) playState pMap
  where updatePS (Just playState) = do playState {psPattern = pat', psHistory = pat:(psHistory playState)}
        updatePS Nothing = PlayState pat' False False [pat']
        patControls = Map.singleton patternTimeID (VR t)
        pat' = withQueryControls (Map.union patControls)
                 $ pat # pS "_id_" (pure $ fromID k)

setPreviousPatternOrSilence :: MVar PlayMap -> IO ()
setPreviousPatternOrSilence playMV =
 modifyMVar_ playMV $ return
   . Map.map ( \ pMap -> case psHistory pMap of
     _:p:ps -> pMap { psPattern = p, psHistory = p:ps }
     _      -> pMap { psPattern = silence, psHistory = [silence] }
             )<|MERGE_RESOLUTION|>--- conflicted
+++ resolved
@@ -89,18 +89,9 @@
        -> Clock.ClockRef                          -- reference to the clock
        -> (Link.SessionState, Link.SessionState)  -- second session state is for keeping track of tempo changes
        -> IO ()
-<<<<<<< HEAD
-doTick stateMV playMV globalFMV cxs (st,end) nudge ops =
-  E.handle (\ (e :: E.SomeException) -> do
-    hPutStrLn stderr $ "Failed to Stream.doTick: " ++ show e
-    hPutStrLn stderr $ "Return to previous pattern."
-    setPreviousPatternOrSilence playMV) (do
-      sMap <- takeMVar stateMV
-=======
-doTick stateMV busMV playMV globalFMV cxs listen (st,end) nudge cconf cref (ss, temposs) =
+doTick stateMV playMV globalFMV cxs (st,end) nudge cconf cref (ss, temposs) =
   E.handle handleException $ do
     modifyMVar_ stateMV $ \sMap -> do
->>>>>>> 89478b68
       pMap <- readMVar playMV
       sGlobalF <- readMVar globalFMV
       bpm <- Clock.getTempo ss
@@ -296,20 +287,8 @@
 hasSolo :: Map.Map k PlayState -> Bool
 hasSolo = (>= 1) . length . filter psSolo . Map.elems
 
-<<<<<<< HEAD
-
--- Used for Tempo callback
--- Tempo changes will be applied.
--- However, since the full arc is processed at once and since Link does not support
--- scheduling, tempo change may affect scheduling of events that happen earlier
--- in the normal stream (the one handled by onTick).
-onSingleTick :: Config -> Clock.ClockRef -> MVar ValueMap -> MVar PlayMap -> MVar (ControlPattern -> ControlPattern) -> [Cx] -> ControlPattern -> IO ()
-onSingleTick config clockRef stateMV _ globalFMV cxs pat = do
-  ops <- Clock.getZeroedLinkOperations (cClockConfig config) clockRef
-=======
-onSingleTick :: Clock.ClockConfig -> Clock.ClockRef -> MVar ValueMap -> MVar [Int] -> MVar PlayMap -> MVar (ControlPattern -> ControlPattern) -> [Cx] -> Maybe O.Udp -> ControlPattern -> IO ()
-onSingleTick clockConfig clockRef stateMV busMV _ globalFMV cxs listen pat = do
->>>>>>> 89478b68
+onSingleTick :: Clock.ClockConfig -> Clock.ClockRef -> MVar ValueMap -> MVar PlayMap -> MVar (ControlPattern -> ControlPattern) -> [Cx] -> ControlPattern -> IO ()
+onSingleTick clockConfig clockRef stateMV _ globalFMV cxs pat = do
   pMapMV <- newMVar $ Map.singleton "fake"
           (PlayState {psPattern = pat,
                       psMute = False,
@@ -317,13 +296,7 @@
                       psHistory = []
                       }
           )
-<<<<<<< HEAD
-  -- The nowArc is a full cycle
-  doTick stateMV pMapMV globalFMV cxs (0,1) 0 ops
-
-=======
-  Clock.clockOnce (doTick stateMV busMV pMapMV globalFMV cxs listen) clockConfig clockRef
->>>>>>> 89478b68
+  Clock.clockOnce (doTick stateMV pMapMV globalFMV cxs) clockConfig clockRef
 
 
 -- Used for Tempo callback
