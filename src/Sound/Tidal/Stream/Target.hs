module Sound.Tidal.Stream.Target where

<<<<<<< HEAD
import           Control.Concurrent        (forkIO, forkOS, newMVar, readMVar,
                                            swapMVar, threadDelay)
import           Control.Monad             (when)
import           Data.Maybe                (catMaybes, fromJust, isJust)
import           Foreign                   (Word8)
import qualified Network.Socket            as N
import qualified Sound.Osc.Fd              as O
import qualified Sound.Osc.Time.Timeout    as O
=======
import qualified Sound.Osc.Fd           as O
import qualified Sound.Osc.Transport.Fd.Udp as O
import qualified Network.Socket         as N
import           Data.Maybe             (fromJust, isJust)
import           Control.Concurrent     (forkOS, threadDelay)
import           Foreign                (Word8)
>>>>>>> 89478b68

import           Sound.Tidal.Pattern
import           Sound.Tidal.Stream.Config
import           Sound.Tidal.Stream.Types

{-
    Target.hs - Create and send to OSC targets
    Copyright (C) 2020, Alex McLean and contributors

    This library is free software: you can redistribute it and/or modify
    it under the terms of the GNU General Public License as published by
    the Free Software Foundation, either version 3 of the License, or
    (at your option) any later version.

    This library is distributed in the hope that it will be useful,
    but WITHOUT ANY WARRANTY; without even the implied warranty of
    MERCHANTABILITY or FITNESS FOR A PARTICULAR PURPOSE.  See the
    GNU General Public License for more details.

    You should have received a copy of the GNU General Public License
    along with this library.  If not, see <http://www.gnu.org/licenses/>.
-}


getCXs :: Config -> [(Target, [OSC])] -> IO [Cx]
getCXs config oscmap = mapM (\(target, os) -> do
                                          remote_addr <- resolve (oAddress target) (oPort target)
                                          remote_bus_addr <- mapM (resolve (oAddress target)) (oBusPort target)
                                          remote_busses <- sequence (oBusPort target >> Just (newMVar []))

                                          let broadcast = if cCtrlBroadcast config then 1 else 0
                                          u <- O.udp_socket (\sock _ -> do N.setSocketOption sock N.Broadcast broadcast
                                                             ) (oAddress target) (oPort target)
                                          let cx = Cx {cxUDP = u, cxAddr = remote_addr, cxBusAddr = remote_bus_addr, cxBusses = remote_busses, cxTarget = target, cxOSCs = os}
                                          _ <- forkIO $ handshake cx config
                                          return cx
            ) oscmap

resolve :: String -> Int -> IO N.AddrInfo
resolve host port = do let hints = N.defaultHints { N.addrSocketType = N.Stream }
                       addr:_ <- N.getAddrInfo (Just hints) (Just host) (Just $ show port)
                       return addr

handshake :: Cx -> Config -> IO ()
handshake Cx { cxUDP = udp, cxBusses = Just bussesMV, cxAddr = addr } c = sendHandshake >> listen 0
  where
    sendHandshake :: IO ()
    sendHandshake = O.sendTo udp (O.Packet_Message $ O.Message "/dirt/handshake" []) (N.addrAddress addr)
    listen :: Int -> IO ()
    listen waits = do ms <- recvMessagesTimeout 2 udp
                      if null ms
                      then do checkHandshake waits -- there was a timeout, check handshake
                              listen (waits+1)
                      else do mapM_ respond ms
                              listen 0
    checkHandshake :: Int -> IO ()
    checkHandshake waits = do busses <- readMVar bussesMV
                              when (null busses) $ do when (waits == 0) $ verbose c $ "Waiting for SuperDirt (v.1.7.2 or higher).."
                                                      sendHandshake
    respond :: O.Message -> IO ()
    respond (O.Message "/dirt/hello" _) = sendHandshake
    respond (O.Message "/dirt/handshake/reply" xs) = do prev <- swapMVar bussesMV $ bufferIndices xs
                                                        -- Only report the first time..
                                                        when (null prev) $ verbose c $ "Connected to SuperDirt."
    respond _ = return ()
    bufferIndices :: [O.Datum] -> [Int]
    bufferIndices [] = []
    bufferIndices (x:xs') | x == O.AsciiString (O.ascii "&controlBusIndices") = catMaybes $ takeWhile isJust $ map O.datum_integral xs'
                          | otherwise = bufferIndices xs'
handshake _ _ = return ()

recvMessagesTimeout :: (O.Transport t) => Double -> t -> IO [O.Message]
recvMessagesTimeout n sock = fmap (maybe [] O.packetMessages) $ O.recvPacketTimeout n sock

-- send has three modes:
-- Send events early using timestamp in the OSC bundle - used by Superdirt
-- Send events early by adding timestamp to the OSC message - used by Dirt
-- Send events live by delaying the thread
send :: Cx -> Double -> Double -> (Double, Bool, O.Message) -> IO ()
send cx latency extraLatency (time, isBusMsg, m)
  | oSchedule target == Pre BundleStamp = sendBndl isBusMsg cx $ O.Bundle timeWithLatency [m]
  | oSchedule target == Pre MessageStamp = sendO isBusMsg cx $ addtime m
  | otherwise = do _ <- forkOS $ do now <- O.time
                                    threadDelay $ floor $ (timeWithLatency - now) * 1000000
                                    sendO isBusMsg cx m
                   return ()
    where addtime (O.Message mpath params) = O.Message mpath ((O.int32 sec):((O.int32 usec):params))
          ut = O.ntpr_to_posix timeWithLatency
          sec :: Int
          sec = floor ut
          usec :: Int
          usec = floor $ 1000000 * (ut - (fromIntegral sec))
          target = cxTarget cx
          timeWithLatency = time - latency + extraLatency

sendBndl :: Bool -> Cx -> O.Bundle -> IO ()
sendBndl isBusMsg cx bndl = O.sendTo (cxUDP cx) (O.Packet_Bundle bndl) (N.addrAddress addr)
  where addr | isBusMsg && isJust (cxBusAddr cx) = fromJust $ cxBusAddr cx
             | otherwise = cxAddr cx

sendO :: Bool -> Cx -> O.Message -> IO ()
sendO isBusMsg cx msg = O.sendTo (cxUDP cx) (O.Packet_Message msg) (N.addrAddress addr)
  where addr | isBusMsg && isJust (cxBusAddr cx) = fromJust $ cxBusAddr cx
             | otherwise = cxAddr cx

superdirtTarget :: Target
superdirtTarget = Target {oName = "SuperDirt",
                          oAddress = "127.0.0.1",
                          oPort = 57120,
                          oBusPort = Just 57110,
                          oLatency = 0.2,
                          oWindow = Nothing,
                          oSchedule = Pre BundleStamp,
                          oHandshake = True
                         }

superdirtShape :: OSC
superdirtShape = OSC "/dirt/play" $ Named {requiredArgs = ["s"]}

dirtTarget :: Target
dirtTarget = Target {oName = "Dirt",
                     oAddress = "127.0.0.1",
                     oPort = 7771,
                     oBusPort = Nothing,
                     oLatency = 0.02,
                     oWindow = Nothing,
                     oSchedule = Pre MessageStamp,
                     oHandshake = False
                    }

dirtShape :: OSC
dirtShape = OSC "/play" $ ArgList [("cps", fDefault 0),
                                   ("s", Nothing),
                                   ("offset", fDefault 0),
                                   ("begin", fDefault 0),
                                   ("end", fDefault 1),
                                   ("speed", fDefault 1),
                                   ("pan", fDefault 0.5),
                                   ("velocity", fDefault 0.5),
                                   ("vowel", sDefault ""),
                                   ("cutoff", fDefault 0),
                                   ("resonance", fDefault 0),
                                   ("accelerate", fDefault 0),
                                   ("shape", fDefault 0),
                                   ("kriole", iDefault 0),
                                   ("gain", fDefault 1),
                                   ("cut", iDefault 0),
                                   ("delay", fDefault 0),
                                   ("delaytime", fDefault (-1)),
                                   ("delayfeedback", fDefault (-1)),
                                   ("crush", fDefault 0),
                                   ("coarse", iDefault 0),
                                   ("hcutoff", fDefault 0),
                                   ("hresonance", fDefault 0),
                                   ("bandf", fDefault 0),
                                   ("bandq", fDefault 0),
                                   ("unit", sDefault "rate"),
                                   ("loop", fDefault 0),
                                   ("n", fDefault 0),
                                   ("attack", fDefault (-1)),
                                   ("hold", fDefault 0),
                                   ("release", fDefault (-1)),
                                   ("orbit", iDefault 0) -- ,
                                   -- ("id", iDefault 0)
                                  ]

sDefault :: String -> Maybe Value
sDefault x = Just $ VS x
fDefault :: Double -> Maybe Value
fDefault x = Just $ VF x
rDefault :: Rational -> Maybe Value
rDefault x = Just $ VR x
iDefault :: Int -> Maybe Value
iDefault x = Just $ VI x
bDefault :: Bool -> Maybe Value
bDefault x = Just $ VB x
xDefault :: [Word8] -> Maybe Value
xDefault x = Just $ VX x<|MERGE_RESOLUTION|>--- conflicted
+++ resolved
@@ -1,6 +1,5 @@
 module Sound.Tidal.Stream.Target where
 
-<<<<<<< HEAD
 import           Control.Concurrent        (forkIO, forkOS, newMVar, readMVar,
                                             swapMVar, threadDelay)
 import           Control.Monad             (when)
@@ -9,14 +8,7 @@
 import qualified Network.Socket            as N
 import qualified Sound.Osc.Fd              as O
 import qualified Sound.Osc.Time.Timeout    as O
-=======
-import qualified Sound.Osc.Fd           as O
 import qualified Sound.Osc.Transport.Fd.Udp as O
-import qualified Network.Socket         as N
-import           Data.Maybe             (fromJust, isJust)
-import           Control.Concurrent     (forkOS, threadDelay)
-import           Foreign                (Word8)
->>>>>>> 89478b68
 
 import           Sound.Tidal.Pattern
 import           Sound.Tidal.Stream.Config
