module Sound.Tidal.Stream.Listen where

import           Control.Concurrent.MVar
<<<<<<< HEAD
import qualified Control.Exception         as E
import           Control.Monad             (when)
import qualified Data.Map                  as Map
import           Data.Maybe                (fromJust)
import qualified Network.Socket            as N
import qualified Sound.Osc.Fd              as O
import           System.IO                 (hPutStrLn, stderr)
=======
import           Control.Monad (when)
import           System.IO (hPutStrLn, stderr)
import qualified Data.Map as Map
import qualified Sound.Osc.Fd as O
import qualified Sound.Osc.Time.Timeout as O
import qualified Sound.Osc.Transport.Fd.Udp as O
import qualified Network.Socket         as N
import qualified Control.Exception as E
>>>>>>> 89478b68

import           Sound.Tidal.ID
import           Sound.Tidal.Pattern

import           Sound.Tidal.Stream.Config
import           Sound.Tidal.Stream.Types
import           Sound.Tidal.Stream.UI

{-
    Listen.hs - logic for listening and acting on incoming OSC messages
    Copyright (C) 2020, Alex McLean and contributors

    This library is free software: you can redistribute it and/or modify
    it under the terms of the GNU General Public License as published by
    the Free Software Foundation, either version 3 of the License, or
    (at your option) any later version.

    This library is distributed in the hope that it will be useful,
    but WITHOUT ANY WARRANTY; without even the implied warranty of
    MERCHANTABILITY or FITNESS FOR A PARTICULAR PURPOSE.  See the
    GNU General Public License for more details.

    You should have received a copy of the GNU General Public License
    along with this library.  If not, see <http://www.gnu.org/licenses/>.
-}


openListener :: Config -> IO (Maybe O.Udp)
openListener c
  | cCtrlListen c = catchAny run (\_ -> do verbose c "That port isn't available, perhaps another Tidal instance is already listening on that port?"
                                           return Nothing
                                 )
  | otherwise  = return Nothing
  where
        run = do sock <- O.udpServer (cCtrlAddr c) (cCtrlPort c)
                 when (cCtrlBroadcast c) $ N.setSocketOption (O.udpSocket sock) N.Broadcast 1
                 return $ Just sock
        catchAny :: IO a -> (E.SomeException -> IO a) -> IO a
        catchAny = E.catch

-- Listen to and act on OSC control messages
ctrlResponder :: Config -> Stream -> IO ()
ctrlResponder _ (stream@(Stream {sListen = Just sock})) = loop
      where
        loop :: IO ()
        loop = do O.recvMessages sock >>= mapM_ act
                  loop
        -- External controller commands
        act :: O.Message -> IO ()
        act (O.Message "/ctrl" (O.Int32 k:v:[]))
          = act (O.Message "/ctrl" [O.string $ show k,v])
        act (O.Message "/ctrl" (O.AsciiString k:v@(O.Float _):[]))
          = add (O.ascii_to_string k) (VF (fromJust $ O.datum_floating v))
        act (O.Message "/ctrl" (O.AsciiString k:O.AsciiString v:[]))
          = add (O.ascii_to_string k) (VS (O.ascii_to_string v))
        act (O.Message "/ctrl" (O.AsciiString k:O.Int32 v:[]))
          = add (O.ascii_to_string k) (VI (fromIntegral v))
        -- Stream playback commands
        act (O.Message "/mute" (k:[]))
          = withID k $ streamMute stream
        act (O.Message "/unmute" (k:[]))
          = withID k $ streamUnmute stream
        act (O.Message "/solo" (k:[]))
          = withID k $ streamSolo stream
        act (O.Message "/unsolo" (k:[]))
          = withID k $ streamUnsolo stream
        act (O.Message "/muteAll" [])
          = streamMuteAll stream
        act (O.Message "/unmuteAll" [])
          = streamUnmuteAll stream
        act (O.Message "/unsoloAll" [])
          = streamUnsoloAll stream
        act (O.Message "/hush" [])
          = streamHush stream
        act (O.Message "/silence" (k:[]))
          = withID k $ streamSilence stream
        -- Cycle properties commands
        act (O.Message "/setcps" [O.Float k])
          = streamSetCPS stream $ toTime k
        act (O.Message "/setbpm" [O.Float k])
          = streamSetBPM stream $ toTime k
        act (O.Message "/setCycle" [O.Float k])
          = streamSetCycle stream $ toTime k
        act (O.Message "/resetCycles" _)
          = streamResetCycles stream
        -- Nudge all command
        act (O.Message "/nudgeAll" [O.Double k])
          = streamNudgeAll stream k
        act m = hPutStrLn stderr $ "Unhandled OSC: " ++ show m
        add :: String -> Value -> IO ()
        add k v = do sMap <- takeMVar (sStateMV stream)
                     putMVar (sStateMV stream) $ Map.insert k v sMap
                     return ()
        withID :: O.Datum -> (ID -> IO ()) -> IO ()
        withID (O.AsciiString k) func = func $ (ID . O.ascii_to_string) k
        withID (O.Int32 k) func       = func $ (ID . show) k
        withID _ _                    = return ()
ctrlResponder _ _ = return ()<|MERGE_RESOLUTION|>--- conflicted
+++ resolved
@@ -1,24 +1,14 @@
 module Sound.Tidal.Stream.Listen where
 
 import           Control.Concurrent.MVar
-<<<<<<< HEAD
-import qualified Control.Exception         as E
-import           Control.Monad             (when)
-import qualified Data.Map                  as Map
-import           Data.Maybe                (fromJust)
-import qualified Network.Socket            as N
-import qualified Sound.Osc.Fd              as O
-import           System.IO                 (hPutStrLn, stderr)
-=======
 import           Control.Monad (when)
 import           System.IO (hPutStrLn, stderr)
 import qualified Data.Map as Map
+import           Data.Maybe                (fromJust)
 import qualified Sound.Osc.Fd as O
-import qualified Sound.Osc.Time.Timeout as O
 import qualified Sound.Osc.Transport.Fd.Udp as O
 import qualified Network.Socket         as N
 import qualified Control.Exception as E
->>>>>>> 89478b68
 
 import           Sound.Tidal.ID
 import           Sound.Tidal.Pattern
