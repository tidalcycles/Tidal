--- conflicted
+++ resolved
@@ -70,11 +70,7 @@
                      streamFirst st $ rotL (toRational (i :: Int)) p
 
 streamFirst :: Stream -> ControlPattern -> IO ()
-<<<<<<< HEAD
-streamFirst stream pat = onSingleTick (sConfig stream) (sClockRef stream) (sStateMV stream) (sPMapMV stream) (sGlobalFMV stream) (sCxs stream) pat
-=======
-streamFirst stream pat = onSingleTick (cClockConfig $ sConfig stream) (sClockRef stream) (sStateMV stream) (sBusses stream) (sPMapMV stream) (sGlobalFMV stream) (sCxs stream) (sListen stream) pat
->>>>>>> 89478b68
+streamFirst stream pat = onSingleTick (cClockConfig $ sConfig stream) (sClockRef stream) (sStateMV stream) (sPMapMV stream) (sGlobalFMV stream) (sCxs stream) pat
 
 streamMute :: Stream -> ID -> IO ()
 streamMute s k = withPatIds s [k] (\x -> x {psMute = True})
