module Sound.Tidal.Version where

import Paths_tidal

{-
    Version.hs - For giving the current tidal version.
    Copyright (C) 2020, Alex McLean and contributors

    This library is free software: you can redistribute it and/or modify
    it under the terms of the GNU General Public License as published by
    the Free Software Foundation, either version 3 of the License, or
    (at your option) any later version.

    This library is distributed in the hope that it will be useful,
    but WITHOUT ANY WARRANTY; without even the implied warranty of
    MERCHANTABILITY or FITNESS FOR A PARTICULAR PURPOSE.  See the
    GNU General Public License for more details.

    You should have received a copy of the GNU General Public License
    along with this library.  If not, see <http://www.gnu.org/licenses/>.
-}

tidal_version :: String
<<<<<<< HEAD
tidal_version = "2.0.0-pre"
=======
tidal_version = "1.9.4"
>>>>>>> 1e6f7be9

tidal_status :: IO ()
tidal_status = tidal_status_string >>= putStrLn 

tidal_status_string :: IO String
tidal_status_string = do datadir <- getDataDir
                         return $ "[TidalCycles version " ++ tidal_version ++ "]\nInstalled in " ++ datadir
<|MERGE_RESOLUTION|>--- conflicted
+++ resolved
@@ -21,11 +21,8 @@
 -}
 
 tidal_version :: String
-<<<<<<< HEAD
+
 tidal_version = "2.0.0-pre"
-=======
-tidal_version = "1.9.4"
->>>>>>> 1e6f7be9
 
 tidal_status :: IO ()
 tidal_status = tidal_status_string >>= putStrLn 
