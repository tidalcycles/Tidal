:set -fno-warn-orphans
:set -XMultiParamTypeClasses
:set -XOverloadedStrings
:set prompt ""

default (Signal String, Integer, Double)

-- Import all the boot functions and aliases.
import Sound.Tidal.Boot

<<<<<<< HEAD
tidal <- startTidal (superdirtTarget {oLatency = 0.05, oAddress = "127.0.0.1", oPort = 57120}) (defaultConfig {cVerbose = True})

:set -Wno-name-shadowing
=======
-- Create a Tidal Stream with the default settings.
-- Use 'mkTidalWith' to customize these settings.
tidalInst <- mkTidal
>>>>>>> 12dc5177

-- This orphan instance makes the boot aliases work!
-- It has to go after you define 'tidalInst'.
instance Tidally where tidal = tidalInst

<<<<<<< HEAD
:set -Wname-shadowing

:{
let getState = streamGet tidal
    setI = streamSetI tidal
    setF = streamSetF tidal
    setS = streamSetS tidal
    setR = streamSetR tidal
    setB = streamSetB tidal
:}
=======
-- You can add your own aliases in this file. Here are some examples:
-- :{
-- let xfade i = transition tidal True (Sound.Tidal.Transition.xfadeIn 4) i
--     xfadeIn i t = transition tidal True (Sound.Tidal.Transition.xfadeIn t) i
--     histpan i t = transition tidal True (Sound.Tidal.Transition.histpan t) i
--     wait i t = transition tidal True (Sound.Tidal.Transition.wait t) i
--     waitT i f t = transition tidal True (Sound.Tidal.Transition.waitT f t) i
--     jump i = transition tidal True (Sound.Tidal.Transition.jump) i
--     jumpIn i t = transition tidal True (Sound.Tidal.Transition.jumpIn t) i
--     jumpIn' i t = transition tidal True (Sound.Tidal.Transition.jumpIn' t) i
--     jumpMod i t = transition tidal True (Sound.Tidal.Transition.jumpMod t) i
--     jumpMod' i t p = transition tidal True (Sound.Tidal.Transition.jumpMod' t p) i
--     mortal i lifespan release = transition tidal True (Sound.Tidal.Transition.mortal lifespan release) i
--     interpolate i = transition tidal True (Sound.Tidal.Transition.interpolate) i
--     interpolateIn i t = transition tidal True (Sound.Tidal.Transition.interpolateIn t) i
--     clutch i = transition tidal True (Sound.Tidal.Transition.clutch) i
--     clutchIn i t = transition tidal True (Sound.Tidal.Transition.clutchIn t) i
--     anticipate i = transition tidal True (Sound.Tidal.Transition.anticipate) i
--     anticipateIn i t = transition tidal True (Sound.Tidal.Transition.anticipateIn t) i
--     forId i t = transition tidal False (Sound.Tidal.Transition.mortalOverlay t) i
-- :}
>>>>>>> 12dc5177

:set -fwarn-orphans
:set prompt "tidal> "
:set prompt-cont ""<|MERGE_RESOLUTION|>--- conflicted
+++ resolved
@@ -8,32 +8,14 @@
 -- Import all the boot functions and aliases.
 import Sound.Tidal.Boot
 
-<<<<<<< HEAD
-tidal <- startTidal (superdirtTarget {oLatency = 0.05, oAddress = "127.0.0.1", oPort = 57120}) (defaultConfig {cVerbose = True})
-
-:set -Wno-name-shadowing
-=======
 -- Create a Tidal Stream with the default settings.
 -- Use 'mkTidalWith' to customize these settings.
 tidalInst <- mkTidal
->>>>>>> 12dc5177
 
 -- This orphan instance makes the boot aliases work!
 -- It has to go after you define 'tidalInst'.
 instance Tidally where tidal = tidalInst
 
-<<<<<<< HEAD
-:set -Wname-shadowing
-
-:{
-let getState = streamGet tidal
-    setI = streamSetI tidal
-    setF = streamSetF tidal
-    setS = streamSetS tidal
-    setR = streamSetR tidal
-    setB = streamSetB tidal
-:}
-=======
 -- You can add your own aliases in this file. Here are some examples:
 -- :{
 -- let xfade i = transition tidal True (Sound.Tidal.Transition.xfadeIn 4) i
@@ -55,7 +37,6 @@
 --     anticipateIn i t = transition tidal True (Sound.Tidal.Transition.anticipateIn t) i
 --     forId i t = transition tidal False (Sound.Tidal.Transition.mortalOverlay t) i
 -- :}
->>>>>>> 12dc5177
 
 :set -fwarn-orphans
 :set prompt "tidal> "
