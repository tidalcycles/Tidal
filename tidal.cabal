cabal-version:       2.0

name:                tidal
version:             1.10.0
synopsis:            Pattern language for improvised music
description:         Tidal is a domain specific language for live coding patterns.
homepage:            http://tidalcycles.org/
license:             GPL-3
license-file:        LICENSE
author:              Alex McLean
maintainer:          Alex McLean <alex@slab.org>, Mike Hodnick <mike.hodnick@gmail.com>
Stability:           Experimental
Copyright:           (c) Alex McLean and other contributors, 2025
category:            Sound
build-type:          Simple
tested-with:         GHC == 8.6.5, GHC == 8.8.4, GHC == 8.10.7, GHC == 9.0.2, GHC == 9.4.8, GHC == 9.8.2
data-files:          BootTidal.hs

Extra-source-files: README.md CHANGELOG.md tidal.el

library
  ghc-options: -Wall
  hs-source-dirs:
                 src

  default-language:    Haskell2010

  autogen-modules:     Paths_tidal

  Exposed-modules:     Sound.Tidal.Bjorklund
                       Sound.Tidal.Boot
                       Sound.Tidal.Chords
                       Sound.Tidal.Control
                       Sound.Tidal.Context
                       Sound.Tidal.Core
                       Sound.Tidal.ID
                       Sound.Tidal.Params
                       Sound.Tidal.ParseBP
                       Sound.Tidal.Pattern
                       Sound.Tidal.Scales
                       Sound.Tidal.Safe.Context
                       Sound.Tidal.Safe.Boot
                       Sound.Tidal.Show
                       Sound.Tidal.Simple
                       Sound.Tidal.Stepwise
                       Sound.Tidal.Stream
                       Sound.Tidal.Stream.Config
                       Sound.Tidal.Stream.Listen
                       Sound.Tidal.Stream.Main
                       Sound.Tidal.Stream.Process
                       Sound.Tidal.Stream.Target
                       Sound.Tidal.Stream.Types
                       Sound.Tidal.Stream.UI
                       Sound.Tidal.Time
                       Sound.Tidal.Transition
                       Sound.Tidal.UI
                       Sound.Tidal.Utils
                       Sound.Tidal.Version
                       Paths_tidal
  Build-depends:
<<<<<<< HEAD
      base >=4.8 && <5
    , containers < 0.8
    , colour < 2.4
    , hosc >= 0.21 && < 0.22
    , text < 2.2
    , parsec >= 3.1.12 && < 3.2
    , network < 3.3
    , transformers >= 0.5 && < 0.7
    , bytestring < 0.13
    , clock < 0.9
    , deepseq >= 1.1.0.0
    , primitive < 0.10
    , random < 1.4
    , exceptions < 0.11
    , mtl >= 2.2
    , tidal-link == 1.0.4
=======
      base >=4.8 && <5,
      containers <0.8,
      colour <2.4,
      hosc >=0.21 && <0.22,
      text <2.2,
      parsec >=3.1.12 && <3.2,
      network <3.3,
      transformers >=0.5 && <0.7,
      bytestring <0.13,
      clock <0.9,
      deepseq >=1.1.0.0,
      primitive <0.10,
      random <1.3 || ^>=1.3.0,
      exceptions <0.11,
      mtl >=2.2,
      tidal-link ==1.0.4
>>>>>>> 74d180f8

test-suite tests
  type: exitcode-stdio-1.0
  main-is: Test.hs
  hs-source-dirs:
      test
  ghc-options: -Wall
  other-modules: Sound.Tidal.ControlTest
                 Sound.Tidal.CoreTest
                 Sound.Tidal.ParamsTest
                 Sound.Tidal.ParseTest
                 Sound.Tidal.PatternTest
                 Sound.Tidal.ScalesTest
                 Sound.Tidal.ChordsTest
                 Sound.Tidal.StreamTest
                 Sound.Tidal.UITest
                 Sound.Tidal.UtilsTest
                 Sound.Tidal.ExceptionsTest
                 TestUtils
  build-depends:
                base >=4 && <5,
                microspec >=0.2.0.1,
                hosc >=0.21 && <0.22,
                containers,
                parsec,
                tidal,
                deepseq

  default-language: Haskell2010

-- not useful for automation since it requires running sclang
test-suite dontcrash
  type: exitcode-stdio-1.0
  main-is: dontcrash.hs
  hs-source-dirs: test
  build-depends: base,
                 tidal
  default-language:    Haskell2010

benchmark bench-speed
  type:             exitcode-stdio-1.0
  main-is:          Main.hs
  hs-source-dirs:   bench/Speed
  other-modules: Tidal.PatternB
                 Tidal.CoreB
                 Tidal.UIB
                 Tidal.Inputs
  build-depends:
                base >=4 && <5,
                criterion >=1.6.3.0,
                tidal
  ghc-options: -Wall

  default-language: Haskell2010

benchmark bench-memory
  type:    exitcode-stdio-1.0
  main-is: Main.hs
  hs-source-dirs: bench/Memory
  other-modules: Tidal.UIB
                 Tidal.Inputs
  build-depends:
               base >=4 && <5,
               weigh,
               tidal
  ghc-options: -Wall

  default-language: Haskell2010

source-repository head
  type:     git
  location: https://github.com/tidalcycles/Tidal<|MERGE_RESOLUTION|>--- conflicted
+++ resolved
@@ -58,7 +58,6 @@
                        Sound.Tidal.Version
                        Paths_tidal
   Build-depends:
-<<<<<<< HEAD
       base >=4.8 && <5
     , containers < 0.8
     , colour < 2.4
@@ -75,24 +74,6 @@
     , exceptions < 0.11
     , mtl >= 2.2
     , tidal-link == 1.0.4
-=======
-      base >=4.8 && <5,
-      containers <0.8,
-      colour <2.4,
-      hosc >=0.21 && <0.22,
-      text <2.2,
-      parsec >=3.1.12 && <3.2,
-      network <3.3,
-      transformers >=0.5 && <0.7,
-      bytestring <0.13,
-      clock <0.9,
-      deepseq >=1.1.0.0,
-      primitive <0.10,
-      random <1.3 || ^>=1.3.0,
-      exceptions <0.11,
-      mtl >=2.2,
-      tidal-link ==1.0.4
->>>>>>> 74d180f8
 
 test-suite tests
   type: exitcode-stdio-1.0
