--- conflicted
+++ resolved
@@ -1,9 +1,5 @@
 name:                tidal
-<<<<<<< HEAD
-version:             0.8.1
-=======
 version:             0.9
->>>>>>> 6f7f6d2a
 synopsis:            Pattern language for improvised music
 -- description:
 homepage:            http://tidal.lurk.org/
@@ -36,8 +32,4 @@
                        Sound.Tidal.Params
                        Sound.Tidal.Transition
 
-<<<<<<< HEAD
-  Build-depends: base < 5, process, parsec, hosc > 0.13, hashable, colour, containers, time, websockets > 0.8, text, mtl >=2.1, transformers, mersenne-random-pure64 < 0.2.1.0, binary, bytestring, hmt
-=======
-  Build-depends: base < 5, containers, hashable, colour, hosc > 0.13, text, mersenne-random-pure64, time, parsec, websockets > 0.8, mtl >= 2.1
->>>>>>> 6f7f6d2a
+  Build-depends: base < 5, containers, hashable, colour, hosc > 0.13, text, mersenne-random-pure64, time, parsec, websockets > 0.8, mtl >= 2.1