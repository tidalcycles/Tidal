--- conflicted
+++ resolved
@@ -66,12 +66,9 @@
     , deepseq >= 1.1.0.0
     , primitive < 0.8
     , random < 1.3
-<<<<<<< HEAD
     , tidal-link <= 0.0.1
-=======
     , exceptions < 0.11
     , mtl >= 2.2
->>>>>>> fd2bd864
 
 executable tidal
   hs-source-dirs: main
