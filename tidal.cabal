--- conflicted
+++ resolved
@@ -1,11 +1,7 @@
 cabal-version:       2.0
 
 name:                tidal
-<<<<<<< HEAD
-version:             2.0.0
-=======
-version:             1.9.4
->>>>>>> 1e6f7be9
+version:             2.0.0-pre
 synopsis:            Pattern language for improvised music
 description:         Tidal is a domain specific language for live coding patterns.
 homepage:            http://tidalcycles.org/
