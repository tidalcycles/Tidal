{-# OPTIONS_GHC -XNoMonomorphismRestriction #-}

module Sound.Tidal.Strategies where

import Data.Ratio
import Control.Applicative
import qualified Data.Map as Map

import Data.Maybe
import Sound.Tidal.Dirt
import Sound.Tidal.Pattern
import Sound.Tidal.Stream
import Sound.Tidal.Time
import Sound.Tidal.Utils
import Sound.Tidal.Params

stutter n t p = stack $ map (\i -> (t * (fromIntegral i)) ~> p) [0 .. (n-1)]

echo   = stutter 2
triple = stutter 3
quad   = stutter 4
double = echo

jux f p = stack [p # pan (pure 0), f $ p # pan (pure 1)]
juxcut f p = stack [p     # pan (pure 0) # cut (pure (-1)),
                    f $ p # pan (pure 1) # cut (pure (-2))
                   ]

jux' fs p = stack $ map (\n -> ((fs !! n) p) # pan (pure $ fromIntegral n / fromIntegral l)) [0 .. l-1]
  where l = length fs

-- For multichannel
jux4 f p = stack [p # pan (pure (5/8)), f $ p # pan (pure (1/8))]

juxBy n f p = stack [p # pan (pure $ 0.5 - (n/2)), f $ p # pan (pure $ 0.5 + (n/2))]

-- every 4 (smash 4 [1, 2, 3]) $ sound "[odx sn/2 [~ odx] sn/3, [~ hh]*4]"

smash n xs p = slowcat $ map (\n -> slow n p') xs
  where p' = striate n p

smash' n xs p = slowcat $ map (\n -> slow n p') xs
  where p' = chop n p

-- samples "jvbass [~ latibro] [jvbass [latibro jvbass]]" ((1%2) <~ slow 6 "[1 6 8 7 3]")

samples :: Applicative f => f String -> f Int -> f String
samples p p' = pick <$> p <*> p'

samples' :: Applicative f => f String -> f Int -> f String
samples' p p' = (flip pick) <$> p' <*> p

{-
scrumple :: Time -> Pattern a -> Pattern a -> Pattern a
scrumple o p p' = p'' -- overlay p (o ~> p'')
  where p'' = Pattern $ \a -> concatMap
                              (\((s,d), vs) -> map (\x -> ((s,d),
                                                           snd x
                                                          )
                                                   )
                                                   (arc p' (s,s))
                              ) (arc p a)
-}

--rev :: Pattern a -> Pattern a
--rev p = Pattern $ \a -> concatMap
--                        (\a' -> mapFsts mirrorArc $
--                                (arc p (mirrorArc a')))
--                        (arcCycles a)

--spreadf :: [Pattern a -> Pattern b] -> Pattern a -> Pattern b
spreadf ts p = spread ($)

spin :: Int -> ParamPattern -> ParamPattern
spin copies p =
  stack $ map (\n -> let offset = toInteger n % toInteger copies in
                     offset <~ p
                     # pan (pure $ fromRational offset)
              )
          [0 .. (copies - 1)]

{-stripe :: Arc -> Pattern a -> Pattern a
stripe (stripeS, stripeE) p = slow t $ Pattern $ \a -> concatMap f $ arcCycles a
  where f a = mapFsts (stretch . stripe') $ arc p (stripe' a)
        trunc' (s,e) = (min s ((sam s) + t), min e ((sam s) + t))
        stretch (s,e) = (sam s + ((s - sam s) / t), sam s + ((e - sam s) / t))
-}

sawwave4 = ((*4) <$> sawwave1)
sinewave4 = ((*4) <$> sinewave1)
rand4 = ((*4) <$> rand)

stackwith p ps | null ps = silence
               | otherwise = stack $ map (\(i, p') -> p' # (((fromIntegral i) % l) <~ p)) (zip [0 ..] ps)
  where l = fromIntegral $ length ps

{-
cross f p p' = Pattern $ \t -> concat [filter flt $ arc p t,
                                       filter (not . flt) $ arc p' t
                                      ]
]  where flt = f . cyclePos . fst . fst
-}

inside n f p = density n $ f (slow n p)

scale :: (Functor f, Num b) => b -> b -> f b -> f b
scale from to p = ((+ from) . (* (to-from))) <$> p

chop :: Int -> ParamPattern -> ParamPattern
chop n p = Pattern $ \queryA -> concatMap (f queryA) $ arcCycles queryA
     where f queryA a = concatMap (chopEvent queryA) (arc p a)
           chopEvent (queryS, queryE) (a,a',v) = map (newEvent v) $ filter (\(_, (s,e)) -> not $ or [e < queryS, s >= queryE]) (enumerate $ chopArc a n)
           newEvent :: ParamMap -> (Int, Arc) -> Event ParamMap
           newEvent v (i, a) = (a,a,Map.insert (param dirt "end") (Just $ VF ((fromIntegral $ i+1)/(fromIntegral n))) $ Map.insert (param dirt "begin") (Just $ VF ((fromIntegral i)/(fromIntegral n))) v)

gap :: Int -> ParamPattern -> ParamPattern
gap n p = Pattern $ \queryA -> concatMap (f queryA) $ arcCycles queryA
     where f queryA a = concatMap (chopEvent queryA) (arc p a)
           chopEvent (queryS, queryE) (a,a',v) = map (newEvent v) $ filter (\(_, (s,e)) -> not $ or [e < queryS, s >= queryE]) (enumerate $ everyOther $ chopArc a n)
           newEvent :: ParamMap -> (Int, Arc) -> Event ParamMap
           newEvent v (i, a) = (a,a,Map.insert (param dirt "end") (Just $ VF ((fromIntegral $ i+1)/(fromIntegral n))) $ Map.insert (param dirt "begin") (Just $ VF ((fromIntegral i)/(fromIntegral n))) v)
           everyOther (x:(y:xs)) = x:(everyOther xs)
           everyOther xs = xs

chopArc :: Arc -> Int -> [Arc]
chopArc (s, e) n = map (\i -> ((s + (e-s)*(fromIntegral i/fromIntegral n)), s + (e-s)*((fromIntegral $ i+1)/fromIntegral n))) [0 .. n-1]
{-
normEv :: Event a -> Event a -> Event a
normEv ev@(_, (s,e), _) ev'@(_, (s',e'), _)
       | not on && not off = [] -- shouldn't happen
       | on && off = splitEv ev'
       | not on && s' > sam s = []
       | not off && e' < nextSam s = [(fst' ev, mapSnd' (mapSnd (min $ nextSam s)) ev, thd' ev)]
  where on = onsetIn (sam s, nextSam s) ev
        off = offsetIn (sam s, nextSam s) ev
        eplitEv
-}
--mapCycleEvents :: Pattern a -> ([Event a] -> [Event a]) -> Pattern a
--mapCycleEvents p f = splitQueries $ Pattern $ \(s,e) -> filter (\ev -> isJust $ subArc (s,e) (eventArc ev)) $ f $ arc p (sam s, nextSam s)

--off :: Time -> Pattern a -> Pattern a
--off t p = mapCycleEvents p (mapArcs (mapSnd wrappedPlus . mapFst wrappedPlus))
--               where wrapAtCycle f t' = sam t' + cyclePos (f t')
--                     wrappedPlus = wrapAtCycle (+t)


en :: [(Int, Int)] -> Pattern String -> Pattern String
en ns p = stack $ map (\(i, (k, n)) -> e k n (samples p (pure i))) $ enumerate ns

weave :: Rational -> ParamPattern -> [ParamPattern] -> ParamPattern
weave t p ps = weave' t p (map (\x -> (x #)) ps)

weave' :: Rational -> Pattern a -> [Pattern a -> Pattern a] -> Pattern a
weave' t p fs | l == 0 = silence
              | otherwise = slow t $ stack $ map (\(i, f) -> (fromIntegral i % l) <~ (density t $ f (slow t p))) (zip [0 ..] fs)
  where l = fromIntegral $ length fs

interlace :: ParamPattern -> ParamPattern -> ParamPattern
interlace a b = weave 16 (shape $ ((* 0.9) <$> sinewave1)) [a, b]

-- Step sequencing
step :: String -> String -> Pattern String
step s steps = cat $ map f steps
    where f c | c == 'x' = atom s
              | c >= '0' && c <= '9' = atom $ s ++ ":" ++ [c]
              | otherwise = silence

steps :: [(String, String)] -> Pattern String
steps = stack . map (\(a,b) -> step a b)

off :: Time -> (Pattern a -> Pattern a) -> Pattern a -> Pattern a
off t f p = superimpose (f . (t ~>)) p

offadd :: Num a => Time -> a -> Pattern a -> Pattern a
offadd t n p = off t ((+n) <$>) p

<<<<<<< HEAD
up :: Pattern Double -> OscPattern
up = speed . ((1.059466**) <$>)

ghost'' a f p = superimpose (((a*2.5) ~>) . f) $ superimpose (((a*1.5) ~>) . f) $ p
ghost' a p = ghost'' 0.125 ((|*| gain (pure 0.7)) . (|=| end (pure 0.2)) . (|*| speed (pure 1.25))) p
ghost p = ghost' 0.125 p 
=======
up :: Pattern Double -> ParamPattern
up = speed . ((1.059466**) <$>)
>>>>>>> faa015e7
<|MERGE_RESOLUTION|>--- conflicted
+++ resolved
@@ -174,14 +174,9 @@
 offadd :: Num a => Time -> a -> Pattern a -> Pattern a
 offadd t n p = off t ((+n) <$>) p
 
-<<<<<<< HEAD
-up :: Pattern Double -> OscPattern
+up :: Pattern Double -> ParamPattern
 up = speed . ((1.059466**) <$>)
 
 ghost'' a f p = superimpose (((a*2.5) ~>) . f) $ superimpose (((a*1.5) ~>) . f) $ p
 ghost' a p = ghost'' 0.125 ((|*| gain (pure 0.7)) . (|=| end (pure 0.2)) . (|*| speed (pure 1.25))) p
-ghost p = ghost' 0.125 p 
-=======
-up :: Pattern Double -> ParamPattern
-up = speed . ((1.059466**) <$>)
->>>>>>> faa015e7
+ghost p = ghost' 0.125 p 