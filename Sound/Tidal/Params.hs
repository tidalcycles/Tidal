--- conflicted
+++ resolved
@@ -49,15 +49,10 @@
 (delaytime, delaytime_p)         = pF "delaytime" (Just (-1))
 (detune, detune_p)               = pF "detune" (Just 0)
 (dry, dry_p)                     = pF "dry" (Just 0)
-<<<<<<< HEAD
 (dur, dur_p)                     = pF "dur" (Just 0.05)
-(end, end_p)                     = pF "end" (Just 0)
+(end, end_p)                     = pF "end" (Just 1)
 (expression, expression_p)       = pF "expression" (Just 1)
-(gain, gain_p)                   = pF "gain" (Just 0)
-=======
-(end, end_p)                     = pF "end" (Just 1)
 (gain, gain_p)                   = pF "gain" (Just 1)
->>>>>>> 303bb297
 (gate, gate_p)                   = pF "gate" (Just 0)
 (hatgrain, hatgrain_p)           = pF "hatgrain" (Just 0)
 (hcutoff, hcutoff_p)             = pF "hcutoff" (Just 0)
@@ -101,24 +96,15 @@
 (shape, shape_p)                 = pF "shape" (Just 0)
 (size, size_p)                   = pF "size" Nothing
 (slide, slide_p)                 = pF "slide" (Just 0)
-<<<<<<< HEAD
-(speed, speed_p)                 = pF "speed" (Just 0)
+(speed, speed_p)                 = pF "speed" (Just 1)
 (sustainpedal, sustainpedal_p)     = pF "sustainpedal" (Just 0)
-=======
-(speed, speed_p)                 = pF "speed" (Just 1)
->>>>>>> 303bb297
 (s, s_p)                         = pS "s" Nothing
 (stutterdepth, stutterdepth_p)   = pF "stutterdepth" (Just 0)
 (stuttertime, stuttertime_p)     = pF "stuttertime" (Just 0)
 (sustain, sustain_p)             = pF "sustain" (Just 0)
 (tomdecay, tomdecay_p)           = pF "tomdecay" (Just 0)
-<<<<<<< HEAD
-(unit, unit_p)                   = pF "unit" (Just 0)
-(velocity, velocity_p)           = pF "velocity" (Just 1)
-=======
 (unit, unit_p)                   = pS "unit" (Just "rate")
 (velocity, velocity_p)           = pF "velocity" (Just 0.5)
->>>>>>> 303bb297
 (vcfegint, vcfegint_p)           = pF "vcfegint" (Just 0)
 (vcoegint, vcoegint_p)           = pF "vcoegint" (Just 0)
 (voice, voice_p)                 = pF "voice" (Just 0)
