--- conflicted
+++ resolved
@@ -3,30 +3,16 @@
 {-# HLINT ignore "Use newtype instead of data" #-}
 module Main where
 
-<<<<<<< HEAD
 -- import Control.Monad (when, forever)
 -- import qualified Sound.Osc.Time.Timeout as O
 
-import Control.Concurrent (forkIO, threadDelay)
-=======
--- import qualified Sound.Osc.Time.Timeout as O
-
-import Control.Concurrent (forkIO, killThread, newEmptyMVar, threadDelay)
->>>>>>> 3cc58154
+import Control.Concurrent (forkIO, killThread, threadDelay)
 import Control.Concurrent.MVar
   ( MVar,
-    modifyMVar_,
-    newMVar,
+    newEmptyMVar,
     putMVar,
-<<<<<<< HEAD
     takeMVar,
   )
-=======
-    readMVar,
-    takeMVar,
-  )
-import Control.Monad (forever, when)
->>>>>>> 3cc58154
 import Control.Monad.State
   ( MonadIO (liftIO),
     StateT,
@@ -45,13 +31,8 @@
 import qualified Sound.Osc.Fd as O
 import qualified Sound.Osc.Transport.Fd.Udp as O
 import qualified Sound.PortMidi as PM
-import Sound.PortMidi.Simple (ChannelMessage (controllerNumber))
 import qualified Sound.PortMidi.Simple as PM
-<<<<<<< HEAD
-import System.IO (hPutStrLn, stderr)
-=======
 import System.IO (hPrint, hPutStrLn, stderr)
->>>>>>> 3cc58154
 
 data Parameters = Parameters {mididevice :: Maybe PM.DeviceID, showdevices :: Bool}
 
@@ -98,21 +79,6 @@
 
 type TapM = StateT TapState IO
 
-<<<<<<< HEAD
-newState :: Vty -> (O.Message -> IO ()) -> IO TapState
-newState v send =
-  do
-    tapsmv <- newMVar []
-    return $
-      TapState
-        { lastEv = "",
-          taps = tapsmv,
-          vty = v,
-          running = True,
-          sender = send,
-          cps = Nothing,
-          muted = False
-=======
 newState :: Vty -> (O.Message -> IO ()) -> MVar InputQ -> IO TapState
 newState v senderv mv =
   do
@@ -130,7 +96,6 @@
           muted = False,
           nudgeAll = 0,
           nudged = 0
->>>>>>> 3cc58154
         }
 
 resolve :: String -> Int -> IO N.AddrInfo
@@ -321,29 +286,6 @@
     )
     [0 .. deviceCount - 1]
 
-<<<<<<< HEAD
-doMessage :: MVar [NominalDiffTime] -> (PM.Timestamp, PM.Message) -> IO ()
-doMessage tapsmv (ts, msg@(PM.Channel _ (PM.NoteOn {}))) =
-  do
-    t <- getPOSIXTime
-    hPutStrLn stderr $ show ts ++ "  :  " ++ show msg
-    modifyMVar_ tapsmv $ \ts -> return $ prepend t ts
-    return ()
-  where
-    prepend a [] = [a]
-    prepend a (b : xs)
-      | a == b = b : xs
-      | otherwise = a : b : xs
-doMessage _ _ = return ()
-
-runMidi :: Maybe PM.DeviceID -> MVar [NominalDiffTime] -> IO ()
-runMidi Nothing _ = return ()
-runMidi (Just input) tapsmv =
-  PM.withInput input $ \stream -> PM.withReadMessages stream 256 $ \readMessages ->
-    forever $ do
-      readMessages >>= mapM_ (doMessage tapsmv)
-      threadDelay 1000
-=======
 runMidi :: Maybe PM.DeviceID -> MVar InputQ -> IO ()
 runMidi Nothing _ = return ()
 runMidi (Just input) mv =
@@ -358,13 +300,12 @@
   e <- liftIO $ nextEvent v
   t <- getPOSIXTime
   putMVar mv $ EventInput t e
->>>>>>> 3cc58154
 
 runTap :: Parameters -> IO ()
 runTap (Parameters {showdevices = True}) = printDevices
 runTap ps =
   do
-    PM.initialize
+    _ <- PM.initialize
     addr <- resolve "127.0.0.1" 6010
     u <-
       O.udp_socket
