cabal-version:       >=1.10

name:                tidal-listener
version:             0.1.0.0
-- synopsis:
-- description:
-- bug-reports:
license:             GPL-3
license-file:        LICENSE
author:              Lizzie Wilson and Alex McLean
maintainer:          alex@slab.org
-- copyright:
category:            Sound
build-type:          Simple
extra-source-files:  CHANGELOG.md, README.md

library
  hs-source-dirs:      src
  exposed-modules:     Sound.Tidal.Listener
                       Sound.Tidal.Listener.Config
                       Sound.Tidal.Listener.Parse
                       Sound.Tidal.Listener.Command
                       Sound.Tidal.Hint
  build-depends:       base,
<<<<<<< HEAD
                       data-default,
                       tidal >=2.0.0,
=======
                       filepath,
                       exceptions,
                       deepseq,
                       optparse-applicative,
                       tidal ==1.9.3,
>>>>>>> fa556efd
                       hosc >= 0.20 && < 0.21,
                       hint,
                       network
  default-language:    Haskell2010
  ghc-options: -threaded
               -Wall
               -dynamic
               -- see: https://github.com/haskell-hint/hint/issues/156


executable tidal-listener
  main-is:             Main.hs
  build-depends:       base ==4.*,
                       tidal-listener,
                       optparse-applicative
  hs-source-dirs:       app
  default-language:    Haskell2010
  ghc-options: -threaded
               -Wall
               -dynamic
               -- see: https://github.com/haskell-hint/hint/issues/156<|MERGE_RESOLUTION|>--- conflicted
+++ resolved
@@ -22,16 +22,12 @@
                        Sound.Tidal.Listener.Command
                        Sound.Tidal.Hint
   build-depends:       base,
-<<<<<<< HEAD
                        data-default,
                        tidal >=2.0.0,
-=======
                        filepath,
                        exceptions,
                        deepseq,
                        optparse-applicative,
-                       tidal ==1.9.3,
->>>>>>> fa556efd
                        hosc >= 0.20 && < 0.21,
                        hint,
                        network
