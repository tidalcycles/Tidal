--- conflicted
+++ resolved
@@ -21,13 +21,8 @@
                        Sound.Tidal.Hint
   build-depends:       base,
                        data-default,
-<<<<<<< HEAD
                        tidal >=2.0.0,
-                       hosc,
-=======
-                       tidal ==1.9.3,
                        hosc >= 0.20 && < 0.21,
->>>>>>> ba97ca5d
                        hint,
                        network
   default-language:    Haskell2010
