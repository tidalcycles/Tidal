module Sound.Tidal.Hint where

<<<<<<< HEAD
import           Control.Exception
import           Language.Haskell.Interpreter as Hint
import           Language.Haskell.Interpreter.Unsafe as Hint
import           Sound.Tidal.Context
import           System.IO
import           Control.Concurrent.MVar
import           Data.List (intercalate,isPrefixOf)
import           Sound.Tidal.Utils
import           System.Environment(lookupEnv)

data Response = HintOK {parsed :: ControlSignal}
              | HintError {errorMessage :: String}

instance Show Response where
  show (HintOK p)    = "Ok: " ++ show p
  show (HintError s) = "Error: " ++ s

runJob :: String -> IO (Response)
runJob job = do putStrLn $ "Parsing: " ++ job
                result <- hintControlSignal job
                let response = case result of
                      Left err -> HintError (show err)
                      Right p -> HintOK p
                return response

libs = [
    "Sound.Tidal.Context"
--  , "Sound.Tidal.Simple"
  , "Control.Applicative"
  , "Data.Bifunctor"
  , "Data.Bits"
  , "Data.Bool"
  , "Data.Char"
  , "Data.Either"
  , "Data.Foldable"
  , "Data.Function"
  , "Data.Functor"
  , "Data.Int"
  , "Data.List"
  , "Data.Map"
  , "Data.Maybe"
  , "Data.Monoid"
  , "Data.Ord"
  , "Data.Ratio"
  , "Data.Semigroup"
  , "Data.String"
  , "Data.Traversable"
  , "Data.Tuple"
  , "Data.Typeable"
  , "GHC.Float"
  , "GHC.Real"
  ]

exts = [OverloadedStrings, NoImplicitPrelude]

ghcArgs:: [String]
ghcArgs = ["-clear-package-db", "-package-db", "haskell-libs/package.conf.d", "-package-db", "haskell-libs/package.db", "-v"]

hintControlSignal  :: String -> IO (Either InterpreterError ControlSignal)
hintControlSignal s = do
  env <- lookupEnv "WITH_GHC"
  case env of
    Just "FALSE" -> do
        Hint.unsafeRunInterpreterWithArgsLibdir ghcArgs "haskell-libs" $ do
              Hint.set [languageExtensions := exts]
              Hint.setImports libs
              Hint.interpret s (Hint.as :: ControlSignal)
    _ -> do
        Hint.runInterpreter $ do
          Hint.set [languageExtensions := exts]
          Hint.setImports libs
          Hint.interpret s (Hint.as :: ControlSignal)

hintLoop :: MonadInterpreter m => MVar String -> MVar Response -> m b
hintLoop mIn mOut = do s <- liftIO (readMVar mIn)
                       let munged = deltaMini s
                       t <- Hint.typeChecksWithDetails munged
                       interp t munged
                       hintLoop mIn mOut
             where interp (Left errors) _ = do liftIO $ do putMVar mOut $ HintError $ "Didn't typecheck " ++ concatMap show errors
                                                           hPutStrLn stderr $ "error: " ++ concatMap show errors
                                                           takeMVar mIn
                                                           return ()
                   interp (Right t) s = do p <- Hint.interpret s (Hint.as :: ControlSignal)
                                           liftIO $ putMVar mOut $ HintOK p
                                           liftIO $ takeMVar mIn
                                           return ()

hintJobUnsafe :: MVar String -> MVar Response -> IO ()
hintJobUnsafe mIn mOut =
  do result <- catch (do Hint.unsafeRunInterpreterWithArgsLibdir ghcArgs "haskell-libs" $ do
                           Hint.set [languageExtensions := exts]
                           Hint.setImports libs
                           hintLoop mIn mOut
                     )
               (\e -> return (Left $ UnknownError $ "exception" ++ show (e :: SomeException)))
     let response = case result of
          Left err -> HintError (parseError err)
          Right p  -> HintOK p -- can happen
         parseError (UnknownError s) = "Unknown error: " ++ s
         parseError (WontCompile es) = "Compile error: " ++ (intercalate "\n" (Prelude.map errMsg es))
         parseError (NotAllowed s) = "NotAllowed error: " ++ s
         parseError (GhcException s) = "GHC Exception: " ++ s

     takeMVar mIn
     putMVar mOut response
     hintJobUnsafe mIn mOut



hintJobSafe  :: MVar String -> MVar Response -> IO ()
hintJobSafe mIn mOut =
  do result <- catch (do Hint.runInterpreter $ do
                           Hint.set [languageExtensions := exts]
                           Hint.setImports libs
                           hintLoop mIn mOut
                     )
               (\e -> return (Left $ UnknownError $ "exception" ++ show (e :: SomeException)))
     let response = case result of
          Left err -> HintError (parseError err)
          Right p  -> HintOK p -- can happen
         parseError (UnknownError s) = "Unknown error: " ++ s
         parseError (WontCompile es) = "Compile error: " ++ (intercalate "\n" (Prelude.map errMsg es))
         parseError (NotAllowed s) = "NotAllowed error: " ++ s
         parseError (GhcException s) = "GHC Exception: " ++ s

     takeMVar mIn
     putMVar mOut response
     hintJobSafe mIn mOut

hintJob :: MVar String -> MVar Response -> IO ()
hintJob mIn mOut = do
        env <- lookupEnv "WITH_GHC"
        case env of
          Just "FALSE" -> hintJobUnsafe mIn mOut
          _ -> hintJobSafe mIn mOut
=======
import Control.Exception  (SomeException)
import Control.Monad.Catch (catch)
import Control.DeepSeq (deepseq)
import Control.Concurrent.MVar  (MVar, putMVar, takeMVar)

import System.FilePath  (dropFileName)
import System.Environment (getExecutablePath)

import Sound.Tidal.Context (Stream)

import Language.Haskell.Interpreter as Hint
import Language.Haskell.Interpreter.Unsafe as Hint

import Data.List (intercalate)
import Data.IORef

import Sound.Tidal.Listener.Config
import Sound.Tidal.Listener.Parse

ghcArgs:: String -> [String]
ghcArgs lib = ["-clear-package-db", "-package-db", lib ++ "haskell-libs/package.conf.d", "-package-db", lib ++ "haskell-libs/package.db", "-v"]

unsafeInterpreter :: Interpreter a -> IO (Either InterpreterError a)
unsafeInterpreter interpreter = do
  execPath <- dropFileName <$> getExecutablePath
  Hint.unsafeRunInterpreterWithArgsLibdir (ghcArgs execPath) (execPath ++ "haskell-libs") interpreter

data InterpreterMessage = MStat String
                        | MType String
                        | MLoad String
                        deriving Show

data InterpreterResponse = RStat (Maybe String)
                         | RType String
                         | RError String
                         deriving Show

startHintJob :: Bool -> Stream -> MVar InterpreterMessage -> MVar InterpreterResponse -> IO ()
startHintJob safe str mMV rMV | safe = hintJob Hint.runInterpreter str mMV rMV
                              | otherwise = hintJob unsafeInterpreter str mMV rMV

hintJob :: (Interpreter () -> IO (Either InterpreterError ())) ->  Stream -> MVar InterpreterMessage -> MVar InterpreterResponse -> IO ()
hintJob interpreter str mMV rMV = do
                result <- catch (interpreter $ (staticInterpreter str) >> (interpreterLoop mMV rMV))
                          (\e -> return (Left e))
                -- can this happen? If it happens all definitions made interactively are lost...
                let response = case result of
                        Left err -> RError (parseError err)
                        Right p  -> RError (show p)
                putMVar rMV response
                hintJob interpreter str mMV rMV

-- this is the basic interpreter that will be only loaded once
staticInterpreter :: Stream -> Interpreter ()
staticInterpreter str = do
                    Hint.set [languageExtensions := exts]
                    Hint.setImportsF libs
                    bind "tidal" str
                    Hint.runStmt bootTidal
                    return ()

-- this is the intrepreter receiving and interpreteing messages and sending the results back
interpreterLoop :: MVar InterpreterMessage -> MVar InterpreterResponse -> Interpreter ()
interpreterLoop mMV rMV = do
                    message <- liftIO $ takeMVar mMV
                    case message of
                      MStat cont -> catch (interpretStatement cont rMV) (\e -> liftIO $ putMVar rMV $ RError $ show (e :: SomeException))
                      MType cont -> catch (interpretType cont rMV) (\e -> liftIO $ putMVar rMV $ RError $ show (e :: SomeException))
                      MLoad path -> catch (interpretFile path rMV) (\e -> liftIO $ putMVar rMV $ RError $ show (e :: SomeException))
                    interpreterLoop mMV rMV


interpretStatement :: String -> MVar InterpreterResponse -> Interpreter ()
interpretStatement cont rMV = do
                        t <- Hint.typeChecksWithDetails cont
                        case t of
                          -- if the expression doesn't type check try to just evaluate it (it could be a definition or binding)
                          Left _ -> catch (Hint.runStmt cont >> (liftIO $ putMVar rMV $ RStat Nothing))
                                         (\e -> liftIO $ putMVar rMV $ RError $ parseError e)
                          Right _ -> do
                            Hint.runStmt ("(tmpMsg, !temp) <- hCapture [stderr] $ " ++ cont)
                            out <- Hint.eval "temp"
                            -- force complete evaluation of 'out', so that any possible error is thrown here
                            msg <- deepseq out (Hint.interpret "tmpMsg" (Hint.as :: String))
                            case msg of
                              "" -> liftIO $ putMVar rMV $ RStat (Just out)
                              _ -> liftIO $ putMVar rMV $ RError msg

interpretType :: String -> MVar InterpreterResponse -> Interpreter ()
interpretType cont rMV = do
                  t <- Hint.typeChecksWithDetails cont
                  case t of
                    Left errors -> liftIO $ putMVar rMV $ RError $ intercalate "\n" $ map errMsg errors
                    Right out -> liftIO $ putMVar rMV $ RType out


interpretFile :: String -> MVar InterpreterResponse -> Interpreter ()
interpretFile path rMV = do
                  cont <- liftIO $ readFile path
                  let bs = blocks cont
                  catch ((sequence $ map Hint.runStmt bs) >> (liftIO $ putMVar rMV $ RStat Nothing) >> return ()) (\e -> liftIO $ putMVar rMV $ RError $ parseError e)



parseError:: InterpreterError -> String
parseError (UnknownError s) = "Unknown error: " ++ s
parseError (WontCompile es) = "Compile error: " ++ (intercalate "\n" (Prelude.map errMsg es))
parseError (NotAllowed s) = "NotAllowed error: " ++ s
parseError (GhcException s) = "GHC Exception: " ++ s

bind :: String -> Stream -> Interpreter ()
bind var value = do
  Hint.runStmt "tmpIORef <- newIORef (undefined :: Stream)"
  tmpIORef <- Hint.interpret "tmpIORef" (Hint.as :: IORef Stream)
  liftIO $ writeIORef tmpIORef value
  Hint.runStmt (var ++ " <- readIORef tmpIORef")

runManyStmt :: [String] -> Interpreter ()
runManyStmt [] = return ()
runManyStmt (x:xs) = do
                runStmt x
                runManyStmt xs
>>>>>>> fa556efd
<|MERGE_RESOLUTION|>--- conflicted
+++ resolved
@@ -1,143 +1,5 @@
 module Sound.Tidal.Hint where
 
-<<<<<<< HEAD
-import           Control.Exception
-import           Language.Haskell.Interpreter as Hint
-import           Language.Haskell.Interpreter.Unsafe as Hint
-import           Sound.Tidal.Context
-import           System.IO
-import           Control.Concurrent.MVar
-import           Data.List (intercalate,isPrefixOf)
-import           Sound.Tidal.Utils
-import           System.Environment(lookupEnv)
-
-data Response = HintOK {parsed :: ControlSignal}
-              | HintError {errorMessage :: String}
-
-instance Show Response where
-  show (HintOK p)    = "Ok: " ++ show p
-  show (HintError s) = "Error: " ++ s
-
-runJob :: String -> IO (Response)
-runJob job = do putStrLn $ "Parsing: " ++ job
-                result <- hintControlSignal job
-                let response = case result of
-                      Left err -> HintError (show err)
-                      Right p -> HintOK p
-                return response
-
-libs = [
-    "Sound.Tidal.Context"
---  , "Sound.Tidal.Simple"
-  , "Control.Applicative"
-  , "Data.Bifunctor"
-  , "Data.Bits"
-  , "Data.Bool"
-  , "Data.Char"
-  , "Data.Either"
-  , "Data.Foldable"
-  , "Data.Function"
-  , "Data.Functor"
-  , "Data.Int"
-  , "Data.List"
-  , "Data.Map"
-  , "Data.Maybe"
-  , "Data.Monoid"
-  , "Data.Ord"
-  , "Data.Ratio"
-  , "Data.Semigroup"
-  , "Data.String"
-  , "Data.Traversable"
-  , "Data.Tuple"
-  , "Data.Typeable"
-  , "GHC.Float"
-  , "GHC.Real"
-  ]
-
-exts = [OverloadedStrings, NoImplicitPrelude]
-
-ghcArgs:: [String]
-ghcArgs = ["-clear-package-db", "-package-db", "haskell-libs/package.conf.d", "-package-db", "haskell-libs/package.db", "-v"]
-
-hintControlSignal  :: String -> IO (Either InterpreterError ControlSignal)
-hintControlSignal s = do
-  env <- lookupEnv "WITH_GHC"
-  case env of
-    Just "FALSE" -> do
-        Hint.unsafeRunInterpreterWithArgsLibdir ghcArgs "haskell-libs" $ do
-              Hint.set [languageExtensions := exts]
-              Hint.setImports libs
-              Hint.interpret s (Hint.as :: ControlSignal)
-    _ -> do
-        Hint.runInterpreter $ do
-          Hint.set [languageExtensions := exts]
-          Hint.setImports libs
-          Hint.interpret s (Hint.as :: ControlSignal)
-
-hintLoop :: MonadInterpreter m => MVar String -> MVar Response -> m b
-hintLoop mIn mOut = do s <- liftIO (readMVar mIn)
-                       let munged = deltaMini s
-                       t <- Hint.typeChecksWithDetails munged
-                       interp t munged
-                       hintLoop mIn mOut
-             where interp (Left errors) _ = do liftIO $ do putMVar mOut $ HintError $ "Didn't typecheck " ++ concatMap show errors
-                                                           hPutStrLn stderr $ "error: " ++ concatMap show errors
-                                                           takeMVar mIn
-                                                           return ()
-                   interp (Right t) s = do p <- Hint.interpret s (Hint.as :: ControlSignal)
-                                           liftIO $ putMVar mOut $ HintOK p
-                                           liftIO $ takeMVar mIn
-                                           return ()
-
-hintJobUnsafe :: MVar String -> MVar Response -> IO ()
-hintJobUnsafe mIn mOut =
-  do result <- catch (do Hint.unsafeRunInterpreterWithArgsLibdir ghcArgs "haskell-libs" $ do
-                           Hint.set [languageExtensions := exts]
-                           Hint.setImports libs
-                           hintLoop mIn mOut
-                     )
-               (\e -> return (Left $ UnknownError $ "exception" ++ show (e :: SomeException)))
-     let response = case result of
-          Left err -> HintError (parseError err)
-          Right p  -> HintOK p -- can happen
-         parseError (UnknownError s) = "Unknown error: " ++ s
-         parseError (WontCompile es) = "Compile error: " ++ (intercalate "\n" (Prelude.map errMsg es))
-         parseError (NotAllowed s) = "NotAllowed error: " ++ s
-         parseError (GhcException s) = "GHC Exception: " ++ s
-
-     takeMVar mIn
-     putMVar mOut response
-     hintJobUnsafe mIn mOut
-
-
-
-hintJobSafe  :: MVar String -> MVar Response -> IO ()
-hintJobSafe mIn mOut =
-  do result <- catch (do Hint.runInterpreter $ do
-                           Hint.set [languageExtensions := exts]
-                           Hint.setImports libs
-                           hintLoop mIn mOut
-                     )
-               (\e -> return (Left $ UnknownError $ "exception" ++ show (e :: SomeException)))
-     let response = case result of
-          Left err -> HintError (parseError err)
-          Right p  -> HintOK p -- can happen
-         parseError (UnknownError s) = "Unknown error: " ++ s
-         parseError (WontCompile es) = "Compile error: " ++ (intercalate "\n" (Prelude.map errMsg es))
-         parseError (NotAllowed s) = "NotAllowed error: " ++ s
-         parseError (GhcException s) = "GHC Exception: " ++ s
-
-     takeMVar mIn
-     putMVar mOut response
-     hintJobSafe mIn mOut
-
-hintJob :: MVar String -> MVar Response -> IO ()
-hintJob mIn mOut = do
-        env <- lookupEnv "WITH_GHC"
-        case env of
-          Just "FALSE" -> hintJobUnsafe mIn mOut
-          _ -> hintJobSafe mIn mOut
-=======
 import Control.Exception  (SomeException)
 import Control.Monad.Catch (catch)
 import Control.DeepSeq (deepseq)
@@ -259,5 +121,4 @@
 runManyStmt [] = return ()
 runManyStmt (x:xs) = do
                 runStmt x
-                runManyStmt xs
->>>>>>> fa556efd
+                runManyStmt xs