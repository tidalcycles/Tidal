--- conflicted
+++ resolved
@@ -907,15 +907,9 @@
 patterns stop after 128 cycles:
 
 ~~~~ {.haskell}
-<<<<<<< HEAD
-d1 $ seqP [
-  (0, 128, sound "bd bd*2"),
-  (8, 128, sound "hh*2 [sn cp] cp future*4"),
-=======
 d1 $ seqP [ 
   (0, 128, sound "bd bd*2"), 
   (8, 128, sound "hh*2 [sn cp] cp future*4"), 
->>>>>>> 1ecf017b
   (16, 128, sound (samples "arpy*8" (run 16)))
 ]
 ~~~~
