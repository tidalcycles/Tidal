{-# LANGUAGE TemplateHaskell, FlexibleInstances, FlexibleContexts, ScopedTypeVariables, UndecidableInstances #-}

module Sound.Tidal.Parse (parseTidal) where

import           Language.Haskell.Exts
import           Language.Haskellish as Haskellish
import           Control.Applicative
import           Data.Bifunctor
import           Control.Monad
import           Data.Either

import           Sound.Tidal.Context (Pattern,ControlMap,ControlPattern,Enumerable,Time)
import qualified Sound.Tidal.Context as T
import           Sound.Tidal.Parse.TH


-- This is depended upon by Estuary, and changes to its type will cause problems downstream for Estuary.
parseTidal :: String -> Either String ControlPattern
parseTidal = f . parseExp
  where
    f (ParseOk x) = runHaskellish parser x
    f (ParseFailed _ "Parse error: EOF") = Right $ T.silence
    f (ParseFailed l s) = Left $ show l ++ ": " ++ show s

{- test :: Parse a => String -> Either String a
test = f. parseExp
  where
    f (ParseOk x) = value x
    f (ParseFailed l s) = Left $ show l ++ ": " ++ show s -}

-- The class Parse is a class for all of the types that we know how to parse.
-- For each type, we provide all the ways we can think of producing that type
-- via expressions in Parse.

class Parse a where
  parser :: Haskellish a

instance Parse Bool where
  parser = (True <$ reserved "True") <|> (False <$ reserved "False")

instance Parse Int where
  parser = fromIntegral <$> integer

instance Parse Integer where
  parser = integer

instance Parse Time where
  parser = rational

instance Parse Double where
  parser = (fromIntegral <$> integer) <|> (realToFrac <$> rational)

instance {-# INCOHERENT #-} Parse String where
  parser = string

instance (Parse a, Parse b) => Parse (a,b) where
  parser = Haskellish.tuple parser parser

instance Parse a => Parse [a] where
  parser = list parser

instance Parse ControlMap where
  parser = empty


instance Parse ControlPattern where
  parser =
    (parser :: Haskellish (Pattern String -> ControlPattern)) <*> parser <|>
    (parser :: Haskellish (Pattern Double -> ControlPattern)) <*> parser <|>
    (parser :: Haskellish (Pattern Int -> ControlPattern)) <*> parser <|>
    genericPatternExpressions


genericPatternExpressions :: forall a. (Parse a, Parse (Pattern a),Parse (Pattern a -> Pattern a)) => Haskellish (Pattern a)
genericPatternExpressions =
  (parser :: Haskellish (Pattern a -> Pattern a)) <*> parser <|>
  (parser :: Haskellish ([a] -> Pattern a)) <*> parser <|>
  (parser :: Haskellish ([Pattern a] -> Pattern a)) <*> parser <|>
  (parser :: Haskellish ([(Pattern a, Double)] -> Pattern a)) <*> parser <|>
  pInt_p <*> parser <|>
  silence

silence :: Haskellish (Pattern a)
silence = $(fromTidal "silence") -- ie. T.silence <$ reserved "silence", see Sound.Tidal.Parse.TH

instance Parse (Pattern Bool) where
  parser =
    parseBP <|>
    (parser :: Haskellish (Pattern String -> Pattern Bool)) <*> parser <|>
    (parser :: Haskellish (Pattern Int -> Pattern Bool)) <*> parser <|>
    genericPatternExpressions

instance Parse (Pattern String) where
  parser =
    parseBP <|>
    genericPatternExpressions <|>
    pInt_pString <*> parser

parseBP :: (Enumerable a, T.Parseable a) => Haskellish (Pattern a)
parseBP = do
  (b,_) <- askSpan
  p <- T.parseBP <$> string
  case p of
    Left e -> Haskellish (\_ -> Left (show e))
    Right p' -> do
      return $ T.withContext (updateContext b) p'
      where
        dx = fst b
        dy = snd b
        updateContext (dx,dy) c@(T.Context {T.contextPosition = poss}) =
          c {T.contextPosition = map (\((bx,by), (ex,ey)) -> ((bx+dx,by+dy),(ex+dx,ey+dy))) poss}

instance Parse (Pattern Int) where
  parser =
    (pure . fromIntegral) <$> integer <|>
    parseBP <|>
    genericPatternExpressions <|>
    irand <*> parser

irand :: Num a => Haskellish (Int -> Pattern a)
irand = $(fromTidal "irand")

instance Parse (Pattern Integer) where
  parser =
    pure <$> integer <|>
    parseBP <|>
    genericPatternExpressions <|>
    irand <*> parser

instance Parse (Pattern Double) where
  parser =
    (pure . fromIntegral) <$> integer <|>
    (pure . realToFrac) <$> rational <|>
    parseBP <|>
    genericPatternExpressions <|>
    irand <*> parser <|>
    $(fromTidal "rand") <|>
    $(fromTidal "sine") <|>
    $(fromTidal "saw") <|>
    $(fromTidal "isaw") <|>
    $(fromTidal "tri") <|>
    $(fromTidal "square") <|>
    $(fromTidal "cosine") <|>
    $(fromTidal "envEq") <|>
    $(fromTidal "envEqR") <|>
    $(fromTidal "envL") <|>
    $(fromTidal "envLR") <|>
    $(fromTidal "perlin")

instance Parse (Pattern Time) where
  parser =
    (pure . fromIntegral) <$> integer <|>
    pure <$> rational <|>
    parseBP <|>
    genericPatternExpressions <|>
    irand <*> parser




-- * -> *

instance Parse (ControlPattern -> ControlPattern) where
  parser =
    genericTransformations <|>
    (parser :: Haskellish (Pattern Int -> ControlPattern -> ControlPattern)) <*> parser <|>
    (parser :: Haskellish (Pattern Double -> ControlPattern -> ControlPattern)) <*> parser <|>
    (parser :: Haskellish (Pattern Time -> ControlPattern -> ControlPattern)) <*> parser

instance Parse (Pattern Bool -> Pattern Bool) where parser = genericTransformations
instance Parse (Pattern String -> Pattern String) where parser = genericTransformations
instance Parse (Pattern Int -> Pattern Int) where
  parser = genericTransformations <|> numTransformations
instance Parse (Pattern Integer -> Pattern Integer) where
  parser = genericTransformations <|> numTransformations
instance Parse (Pattern Time -> Pattern Time) where
  parser = genericTransformations <|> numTransformations
instance Parse (Pattern Double -> Pattern Double) where
  parser = genericTransformations <|> numTransformations <|> floatingTransformations

genericTransformations :: forall a. (Parse (Pattern a), Parse (Pattern a -> Pattern a),Parse (Pattern a -> Pattern a -> Pattern a), Parse ((Pattern a -> Pattern a) -> Pattern a -> Pattern a)) => Haskellish (Pattern a -> Pattern a)
genericTransformations =
    (parser :: Haskellish (Pattern a -> Pattern a -> Pattern a)) <*> parser <|>
    asRightSection (parser :: Haskellish (Pattern a -> Pattern a -> Pattern a)) parser <|>
    (parser :: Haskellish ((Pattern a -> Pattern a) -> Pattern a -> Pattern a)) <*> parser <|>
    $(fromTidal "brak") <|>
    $(fromTidal "rev") <|>
    $(fromTidal "palindrome") <|>
    $(fromTidal "stretch") <|>
    $(fromTidal "loopFirst") <|>
    $(fromTidal "degrade") <|>
    constParser <*> parser <|>
    -- more complex possibilities that would involve overlapped Parse instances if they were instances
    pTime_p_p <*> parser <|>
    pInt_p_p <*> parser <|>
    pString_p_p <*> parser <|>
    pDouble_p_p <*> parser <|>
    pBool_p_p <*> parser <|>
    lpInt_p_p <*> parser <|>
    -- more complex possibilities that wouldn't involve overlapped Parse instances
    (parser :: Haskellish (Time -> Pattern a -> Pattern a)) <*> parser <|>
    (parser :: Haskellish (Int -> Pattern a -> Pattern a)) <*> parser <|>
    (parser :: Haskellish ((Time,Time) -> Pattern a -> Pattern a)) <*> parser <|>
    (parser :: Haskellish ([Time] -> Pattern a -> Pattern a)) <*> parser <|>
    (parser :: Haskellish ([Pattern Time] -> Pattern a -> Pattern a)) <*> parser <|>
    (parser :: Haskellish ([Pattern String] -> Pattern a -> Pattern a)) <*> parser <|>
    (parser :: Haskellish ([Pattern Double] -> Pattern a -> Pattern a)) <*> parser <|>
    (parser :: Haskellish ([Pattern a -> Pattern a] -> Pattern a -> Pattern a)) <*> parser <|>
    lp_p_p <*> parser

numTransformations :: (Num a, Enum a) => Haskellish (Pattern a -> Pattern a)
numTransformations =
  $(fromTidal "run")

floatingTransformations :: (Floating a, Parse (Pattern a)) => Haskellish (Pattern a -> Pattern a)
floatingTransformations = floatingMergeOperator <*> parser

instance Parse ([a] -> Pattern a) where
  parser =
    $(fromTidal "listToPat") <|>
    $(fromTidal "choose") <|>
    $(fromTidal "cycleChoose")

instance Parse ([Pattern a] -> Pattern a) where
  parser =
    $(fromTidal "stack") <|>
    $(fromTidal "fastcat") <|>
    $(fromTidal "slowcat") <|>
    $(fromTidal "cat") <|>
    $(fromTidal "randcat")

instance Parse ([(Pattern a, Double)] -> Pattern a) where
  parser = $(fromTidal "wrandcat")

pInt_p :: Parse a => Haskellish (Pattern Int -> Pattern a)
pInt_p = (parser :: Haskellish ([a] -> Pattern Int -> Pattern a)) <*> parser

instance Parse (Pattern String -> ControlPattern) where
  parser =
    $(fromTidal "s") <|>
    $(fromTidal "sound") <|>
    $(fromTidal "vowel") <|>
    (parser :: Haskellish (String -> Pattern String -> ControlPattern)) <*> parser

instance Parse (Pattern Int -> ControlPattern) where
  parser =
    $(fromTidal "coarse") <|>
    $(fromTidal "cut") <|>
    (parser :: Haskellish (String -> Pattern Int -> ControlPattern)) <*> parser

instance Parse (Pattern String -> Pattern Bool) where
  parser = $(fromTidal "ascii")

instance Parse (Pattern Int -> Pattern Bool) where
  parser =
    $(fromTidal "binary") <|>
    (parser :: Haskellish (Int -> Pattern Int -> Pattern Bool)) <*> parser

instance Parse (Pattern Double -> ControlPattern) where
  parser =
    $(fromTidal "n") <|>
    $(fromTidal "up") <|>
    $(fromTidal "speed") <|>
    $(fromTidal "pan") <|>
    $(fromTidal "shape") <|>
    $(fromTidal "gain") <|>
    $(fromTidal "accelerate") <|>
    $(fromTidal "bandf") <|>
    $(fromTidal "bandq") <|>
    $(fromTidal "begin") <|>
    $(fromTidal "crush") <|>
    $(fromTidal "legato") <|>
    $(fromTidal "cutoff") <|>
    $(fromTidal "delayfeedback") <|>
    $(fromTidal "delaytime") <|>
    $(fromTidal "delay") <|>
    $(fromTidal "end") <|>
    $(fromTidal "hcutoff") <|>
    $(fromTidal "hresonance") <|>
    $(fromTidal "resonance") <|>
    $(fromTidal "loop") <|>
    $(fromTidal "note") <|>
    (parser :: Haskellish (String -> Pattern Double -> ControlPattern)) <*> parser

pInt_pString :: Haskellish (Pattern Int -> Pattern String)
pInt_pString = pString_pInt_pString <*> parser


-- * -> * -> *

instance Parse (Pattern Bool -> Pattern Bool -> Pattern Bool) where
  parser = genericBinaryPatternFunctions

instance Parse (Pattern String -> Pattern String -> Pattern String) where
  parser =
    genericBinaryPatternFunctions <|>
    pString_p_p

instance Parse (Pattern Int -> Pattern Int -> Pattern Int) where
  parser =
    genericBinaryPatternFunctions <|>
    numMergeOperator <|>
    pInt_p_p

instance Parse (Pattern Integer -> Pattern Integer -> Pattern Integer) where
  parser =
    genericBinaryPatternFunctions <|>
    numMergeOperator

instance Parse (Pattern Time -> Pattern Time -> Pattern Time) where
  parser =
    genericBinaryPatternFunctions <|>
    numMergeOperator <|>
    realMergeOperator <|>
    fractionalMergeOperator <|>
    pTime_p_p

instance Parse (Pattern Double -> Pattern Double -> Pattern Double) where
  parser =
    genericBinaryPatternFunctions <|>
    numMergeOperator <|>
    realMergeOperator <|>
    fractionalMergeOperator <|>
    pDouble_p_p

instance Parse (ControlPattern -> ControlPattern -> ControlPattern) where
  parser =
    genericBinaryPatternFunctions <|>
    numMergeOperator <|>
    fractionalMergeOperator

genericBinaryPatternFunctions :: T.Unionable a => Haskellish (Pattern a -> Pattern a -> Pattern a)
genericBinaryPatternFunctions =
  $(fromTidal "overlay") <|>
  $(fromTidal "append") <|>
  $(fromTidal "slowAppend") <|>
  $(fromTidal "slowappend") <|>
  $(fromTidal "fastAppend") <|>
  $(fromTidal "fastappend") <|>
  unionableMergeOperator <|>
  pInt_p_p_p <*> parser <|>
  (parser :: Haskellish (Pattern Bool -> Pattern a -> Pattern a -> Pattern a)) <*> parser <|>
  constParser

unionableMergeOperator :: T.Unionable a => Haskellish (Pattern a -> Pattern a -> Pattern a)
unionableMergeOperator =
  $(fromTidal "#") <|>
  $(fromTidal "|>|") <|>
  $(fromTidal "|>") <|>
  $(fromTidal ">|") <|>
  $(fromTidal "|<|") <|>
  $(fromTidal "|<") <|>
  $(fromTidal "<|")

numMergeOperator :: (Num a, Parse (Pattern a)) => Haskellish (Pattern a -> Pattern a -> Pattern a)
numMergeOperator =
  numTernaryTransformations <*> parser <|>
  $(fromTidal "|+|") <|>
  $(fromTidal "|+") <|>
  $(fromTidal "+|") <|>
  $(fromTidal "|-|") <|>
  $(fromTidal "|-") <|>
  $(fromTidal "-|") <|>
  $(fromTidal "|*|") <|>
  $(fromTidal "|*") <|>
  $(fromTidal "*|") <|>
  $(fromHaskell "+") <|>
  $(fromHaskell "*") <|>
  $(fromHaskell "-")

realMergeOperator :: Real a => Haskellish (Pattern a -> Pattern a -> Pattern a)
realMergeOperator =
  $(fromTidal "|%|") <|>
  $(fromTidal "|%") <|>
  $(fromTidal "%|")

fractionalMergeOperator :: Fractional a => Haskellish (Pattern a -> Pattern a -> Pattern a)
fractionalMergeOperator =
  $(fromTidal "|/|") <|>
  $(fromTidal "|/") <|>
  $(fromTidal "/|") <|>
  $(fromHaskell "/")

floatingMergeOperator :: Floating a => Haskellish (Pattern a -> Pattern a -> Pattern a)
floatingMergeOperator =
  $(fromTidal "|**") <|>
  $(fromTidal "**|") <|>
  $(fromTidal "|**|")

constParser :: Haskellish (a -> b -> a)
constParser = $(fromHaskell "const")

instance Parse (Time -> Pattern a -> Pattern a) where
  parser =
    $(fromTidal "rotL") <|>
    $(fromTidal "rotR") <|>
    (parser :: Haskellish (Time -> Time -> Pattern a -> Pattern a)) <*> parser

instance Parse (Int -> Pattern a -> Pattern a) where
  parser = $(fromTidal "repeatCycles")

instance Parse (Int -> Pattern Int -> Pattern Bool) where
  parser = $(fromTidal "binaryN")

instance Parse ((Time,Time) -> Pattern a -> Pattern a) where
  parser =
    $(fromTidal "compress") <|>
    $(fromTidal "zoom") <|>
    $(fromTidal "compressTo")

pString_pInt_pString :: Haskellish (Pattern String -> Pattern Int -> Pattern String)
pString_pInt_pString = $(fromTidal "samples")

pTime_p_p :: Haskellish (Pattern Time -> Pattern a -> Pattern a)
pTime_p_p =
    $(fromTidal "fast") <|>
    $(fromTidal "fastGap") <|>
    $(fromTidal "density") <|>
    $(fromTidal "slow") <|>
    $(fromTidal "trunc") <|>
    $(fromTidal "densityGap") <|>
    $(fromTidal "sparsity") <|>
    $(fromTidal "linger") <|>
    $(fromTidal "segment") <|>
    $(fromTidal "discretise") <|>
    $(fromTidal "timeLoop") <|>
    $(fromTidal "swing") <|>
    $(fromTidal "<~") <|>
    $(fromTidal "~>") <|>
    (parser :: Haskellish (Pattern Time -> Pattern Time -> Pattern a -> Pattern a)) <*> parser

pInt_p_p :: Haskellish (Pattern Int -> Pattern a -> Pattern a)
pInt_p_p =
    $(fromTidal "iter") <|>
    $(fromTidal "iter'") <|>
    $(fromTidal "ply") <|>
    $(fromTidal "substruct'") <|>
    $(fromTidal "slowstripe") <|>
    $(fromTidal "shuffle") <|>
    $(fromTidal "scramble") <|>
    pInt_pInt_p_p <*> parser

pString_p_p :: Haskellish (Pattern String -> Pattern a -> Pattern a)
pString_p_p = $(fromTidal "substruct")

pDouble_p_p :: Haskellish (Pattern Double -> Pattern a -> Pattern a)
pDouble_p_p =
    $(fromTidal "degradeBy") <|>
    $(fromTidal "unDegradeBy") <|>
    (parser :: Haskellish (Int -> Pattern Double -> Pattern a -> Pattern a)) <*> parser

pBool_p_p :: ExpParser (Pattern Bool -> Pattern a -> Pattern a)
pBool_p_p =
    $(fromTidal "mask") <|>
    $(fromTidal "struct")

instance Parse ((Pattern a -> Pattern a) -> Pattern a -> Pattern a) => Parse ([Pattern a -> Pattern a] -> Pattern a -> Pattern a) where
  parser = (parser :: Haskellish (((Pattern a -> Pattern a) -> Pattern a -> Pattern a) -> [Pattern a -> Pattern a] -> Pattern a -> Pattern a)) <*> parser

lp_p_p :: Parse (Pattern a -> Pattern a -> Pattern a) => Haskellish ([Pattern a] -> Pattern a -> Pattern a)
lp_p_p = (parser :: Haskellish ((Pattern a -> Pattern a -> Pattern a) -> [Pattern a] -> Pattern a -> Pattern a)) <*> parser


instance Parse ([Pattern Double] -> Pattern a -> Pattern a) where
  parser = (parser :: Haskellish ((Pattern Double -> Pattern a -> Pattern a) -> [Pattern Double] -> Pattern a -> Pattern a)) <*> pDouble_p_p
instance Parse ([Pattern Time] -> Pattern a -> Pattern a) where
  parser = (parser :: Haskellish ((Pattern Time -> Pattern a -> Pattern a) -> [Pattern Time] -> Pattern a -> Pattern a)) <*> pTime_p_p
instance Parse ([Pattern String] -> Pattern a -> Pattern a) where
  parser = (parser :: Haskellish ((Pattern String -> Pattern a -> Pattern a) -> [Pattern String] -> Pattern a -> Pattern a)) <*> pString_p_p

lpInt_p_p :: Haskellish ([Pattern Int] -> Pattern a -> Pattern a)
lpInt_p_p =
  $(fromTidal "distrib") <|>
  (parser :: Haskellish ((Pattern Int -> Pattern a -> Pattern a) -> [Pattern Int] -> Pattern a -> Pattern a)) <*> pInt_p_p

instance Parse ([Time] -> Pattern a -> Pattern a) where
  parser = $(fromTidal "spaceOut")

instance Parse (Pattern Int -> ControlPattern -> ControlPattern) where
  parser =
    $(fromTidal "chop") <|>
    $(fromTidal "striate") <|>
<<<<<<< HEAD
    (parser :: Haskellish (Int -> Pattern Int -> ControlPattern -> ControlPattern)) <*> parser
=======
    $(fromTidal "gap") <|>
    $(fromTidal "randslice") <|>
    $(fromTidal "spin") <|>
    (parser :: ExpParser (Int -> Pattern Int -> ControlPattern -> ControlPattern)) <*> parser
>>>>>>> 50f11a20

instance Parse (Pattern Double -> ControlPattern -> ControlPattern) where
  parser = (parser :: Haskellish (Pattern Int -> Pattern Double -> ControlPattern -> ControlPattern)) <*> parser

instance Parse (Pattern Time -> ControlPattern -> ControlPattern) where
<<<<<<< HEAD
  parser = (parser :: Haskellish (Pattern Double -> Pattern Time -> ControlPattern -> ControlPattern)) <*> parser
=======
  parser =
    $(fromTidal "hurry") <|>
    (parser :: ExpParser (Pattern Double -> Pattern Time -> ControlPattern -> ControlPattern)) <*> parser

instance Parse (Pattern Int -> Pattern Int -> ControlPattern -> ControlPattern) where
  parser = $(fromTidal "slice")
>>>>>>> 50f11a20

instance Parse ((ControlPattern -> ControlPattern) -> ControlPattern -> ControlPattern) where
  parser =
    genericAppliedTransformations <|>
    $(fromTidal "jux")

instance Parse ((Pattern Bool -> Pattern Bool) -> Pattern Bool -> Pattern Bool) where
  parser = genericAppliedTransformations
instance Parse ((Pattern String -> Pattern String) -> Pattern String -> Pattern String) where
  parser = genericAppliedTransformations
instance Parse ((Pattern Int -> Pattern Int) -> Pattern Int -> Pattern Int) where
  parser = genericAppliedTransformations
instance Parse ((Pattern Integer -> Pattern Integer) -> Pattern Integer -> Pattern Integer) where
  parser = genericAppliedTransformations
instance Parse ((Pattern Time -> Pattern Time) -> Pattern Time -> Pattern Time) where
  parser = genericAppliedTransformations
instance Parse ((Pattern Double -> Pattern Double) -> Pattern Double -> Pattern Double) where
  parser = genericAppliedTransformations

genericAppliedTransformations :: Haskellish ((Pattern a -> Pattern a) -> Pattern a -> Pattern a)
genericAppliedTransformations =
  $(fromHaskell "$") <|>
  $(fromTidal "sometimes") <|>
  $(fromTidal "often") <|>
  $(fromTidal "rarely") <|>
  $(fromTidal "almostNever") <|>
  $(fromTidal "almostAlways") <|>
  $(fromTidal "never") <|>
  $(fromTidal "always") <|>
  $(fromTidal "superimpose") <|>
  $(fromTidal "someCycles") <|>
  (parser :: Haskellish (Pattern Time -> (Pattern a -> Pattern a) -> Pattern a -> Pattern a)) <*> parser <|>
  (parser :: Haskellish (Pattern Int -> (Pattern a -> Pattern a) -> Pattern a -> Pattern a)) <*> parser <|>
  (parser :: Haskellish (Pattern Double -> (Pattern a -> Pattern a) -> Pattern a -> Pattern a)) <*> parser <|>
  (parser :: Haskellish ([Int] -> (Pattern a -> Pattern a) -> Pattern a -> Pattern a)) <*> parser <|>
  (parser :: Haskellish ((Time,Time) -> (Pattern a -> Pattern a) -> Pattern a -> Pattern a)) <*> parser <|>
  (parser :: Haskellish (Int -> (Pattern a -> Pattern a) -> Pattern a -> Pattern a)) <*> parser <|>
  (parser :: Haskellish (Double -> (Pattern a -> Pattern a) -> Pattern a -> Pattern a)) <*> parser <|>
  (parser :: Haskellish (Pattern Bool -> (Pattern a -> Pattern a) -> Pattern a -> Pattern a)) <*> parser

instance Parse ([a] -> Pattern Int -> Pattern a) where
  parser = (parser :: Haskellish (Int -> [a] -> Pattern Int -> Pattern a)) <*> parser

instance Parse (String -> Pattern Double -> ControlPattern) where
  parser = $(fromTidal "pF")

instance Parse (String -> Pattern Int -> ControlPattern) where
  parser = $(fromTidal "pI")

instance Parse (String -> Pattern String -> ControlPattern) where
  parser = $(fromTidal "pS")


-- * -> * -> * -> *

numTernaryTransformations :: Num a => Haskellish (Pattern a -> Pattern a -> Pattern a -> Pattern a)
numTernaryTransformations = $(fromTidal "range")

instance Parse (Time -> Time -> Pattern a -> Pattern a) where
  parser = $(fromTidal "playFor")

instance Parse (Pattern Time -> Pattern Time -> Pattern a -> Pattern a) where
  parser = $(fromTidal "swingBy")

instance Parse (Pattern Bool -> Pattern a -> Pattern a -> Pattern a) where
  parser = $(fromTidal "sew")

instance Parse (Pattern Bool -> (Pattern a -> Pattern a) -> Pattern a -> Pattern a) where
  parser = $(fromTidal "while")

pInt_pInt_p_p :: Haskellish (Pattern Int -> Pattern Int -> Pattern a -> Pattern a)
pInt_pInt_p_p =
  $(fromTidal "euclid") <|>
  $(fromTidal "euclidInv") <|>
  (parser :: Haskellish (Int -> Pattern Int -> Pattern Int -> Pattern a -> Pattern a)) <*> parser

instance Parse (Int -> Pattern Double -> Pattern a -> Pattern a) where
  parser = $(fromTidal "degradeOverBy")

instance Parse ((a -> b -> Pattern c) -> [a] -> b -> Pattern c) where
  parser =
    $(fromTidal "spread") <|>
    $(fromTidal "slowspread") <|>
    $(fromTidal "fastspread")

pInt_p_p_p :: Haskellish (Pattern Int -> Pattern a -> Pattern a -> Pattern a)
pInt_p_p_p = (parser :: Haskellish (Pattern Int -> Pattern Int -> Pattern a -> Pattern a -> Pattern a)) <*> parser

instance Parse (Pattern Int -> Pattern Double -> ControlPattern -> ControlPattern) where
  parser = $(fromTidal "striate'")

instance Parse (Int -> Pattern Int -> ControlPattern  -> ControlPattern) where
  parser = $(fromTidal "chew")

instance Parse (Pattern Double -> Pattern Time -> ControlPattern -> ControlPattern) where
  parser = (parser :: Haskellish (Pattern Integer -> Pattern Double -> Pattern Time -> ControlPattern -> ControlPattern)) <*> parser

instance Parse (Pattern Time -> (Pattern a -> Pattern a) -> Pattern a -> Pattern a) where
  parser =
    $(fromTidal "off") <|>
    $(fromTidal "plyWith")

instance Parse (Pattern Int -> (Pattern a -> Pattern a) -> Pattern a -> Pattern a) where
  parser =
    $(fromTidal "every") <|>
    $(fromTidal "plyWith") <|>
    (parser :: Haskellish (Pattern Int -> Pattern Int -> (Pattern a -> Pattern a) -> Pattern a -> Pattern a)) <*> parser

instance Parse (Pattern Double -> (Pattern a -> Pattern a) -> Pattern a -> Pattern a) where
  parser =
    $(fromTidal "sometimesBy") <|>
    $(fromTidal "plyWith")

instance Parse ([Int] -> (Pattern a -> Pattern a) -> Pattern a -> Pattern a) where
  parser = $(fromTidal "foldEvery")

instance Parse ((Time,Time) -> (Pattern a -> Pattern a) -> Pattern a -> Pattern a) where
  parser = $(fromTidal "within")

instance Parse (Int -> (Pattern a -> Pattern a) -> Pattern a -> Pattern a) where
  parser =
    $(fromTidal "chunk") <|>
    (parser :: Haskellish (Int -> Int -> (Pattern a -> Pattern a) -> Pattern a -> Pattern a)) <*> parser

instance Parse (Double -> (Pattern a -> Pattern a) -> Pattern a -> Pattern a) where
  parser = $(fromTidal "someCyclesBy")

instance Parse (Int -> [a] -> Pattern Int -> Pattern a) where
  parser = $(fromTidal "fit")


-- * -> * -> * -> * -> *

instance Parse (Pattern Int -> Pattern Int -> Pattern a -> Pattern a -> Pattern a) where
  parser = $(fromTidal "euclidFull")

instance Parse (Int -> Pattern Int -> Pattern Int -> Pattern a -> Pattern a) where
  parser = (parser :: Haskellish (Pattern Time -> Int -> Pattern Int -> Pattern Int -> Pattern a -> Pattern a)) <*> parser

instance Parse (Pattern Integer -> Pattern Double -> Pattern Time -> ControlPattern -> ControlPattern) where
  parser = $(fromTidal "stut")

instance Parse (Pattern Int -> Pattern Int -> (Pattern a -> Pattern a) -> Pattern a -> Pattern a) where
  parser = $(fromTidal "every'")

instance Parse (Int -> Int -> (Pattern a -> Pattern a) -> Pattern a -> Pattern a) where
  parser = $(fromTidal "whenmod")

-- * -> * -> * -> * -> * -> *

instance Parse (Pattern Time -> Int -> Pattern Int -> Pattern Int -> Pattern a -> Pattern a) where
  parser = $(fromTidal "fit'")<|MERGE_RESOLUTION|>--- conflicted
+++ resolved
@@ -480,29 +480,21 @@
   parser =
     $(fromTidal "chop") <|>
     $(fromTidal "striate") <|>
-<<<<<<< HEAD
-    (parser :: Haskellish (Int -> Pattern Int -> ControlPattern -> ControlPattern)) <*> parser
-=======
     $(fromTidal "gap") <|>
     $(fromTidal "randslice") <|>
     $(fromTidal "spin") <|>
-    (parser :: ExpParser (Int -> Pattern Int -> ControlPattern -> ControlPattern)) <*> parser
->>>>>>> 50f11a20
+    (parser :: Haskellish (Int -> Pattern Int -> ControlPattern -> ControlPattern)) <*> parser
 
 instance Parse (Pattern Double -> ControlPattern -> ControlPattern) where
   parser = (parser :: Haskellish (Pattern Int -> Pattern Double -> ControlPattern -> ControlPattern)) <*> parser
 
 instance Parse (Pattern Time -> ControlPattern -> ControlPattern) where
-<<<<<<< HEAD
-  parser = (parser :: Haskellish (Pattern Double -> Pattern Time -> ControlPattern -> ControlPattern)) <*> parser
-=======
   parser =
     $(fromTidal "hurry") <|>
-    (parser :: ExpParser (Pattern Double -> Pattern Time -> ControlPattern -> ControlPattern)) <*> parser
+    (parser :: Haskellish (Pattern Double -> Pattern Time -> ControlPattern -> ControlPattern)) <*> parser
 
 instance Parse (Pattern Int -> Pattern Int -> ControlPattern -> ControlPattern) where
   parser = $(fromTidal "slice")
->>>>>>> 50f11a20
 
 instance Parse ((ControlPattern -> ControlPattern) -> ControlPattern -> ControlPattern) where
   parser =
